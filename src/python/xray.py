# THIS FILE IS PART OF ODIN


"""
Classes, methods, functions for use with xray scattering experiments.
"""

import logging
logging.basicConfig()
logger = logging.getLogger(__name__)
#logger.setLevel('DEBUG')

import cPickle
from bisect import bisect_left

import numpy as np
from matplotlib import nxutils
from scipy import interpolate, fftpack
from scipy.ndimage import filters
from scipy.special import legendre

from odin.math2 import arctan3, smooth
from odin import scatter
from odin.interp import Bcinterp
<<<<<<< HEAD
from odin.utils import unique_rows, maxima,random_pairs

=======
from odin.utils import unique_rows, maxima, random_pairs
from odin.corr import correlate as gap_correlate
>>>>>>> 663b1eda

from mdtraj import trajectory, io

from odin import corr

# ------------------------------------------------------------------------------
# FUNDAMENTAL CONSTANTS

h = 4.135677516e-15   # Planks constant | eV s
c = 299792458         # speed of light  | m / s

# ------------------------------------------------------------------------------


class Beam(object):
    """
    Class that converts energies, wavelengths, frequencies, and wavenumbers.
    Each instance of this class can represent a light source.

    Attributes
    ----------
    self.energy      (keV)
    self.wavelength  (angstroms)
    self.frequency   (Hz)
    self.wavenumber  (angular, inv. angstroms)
    """

    def __init__(self, photons_scattered_per_shot, **kwargs):
        """
        Generate an instance of the Beam class.

        Parameters
        ----------
        photons_scattered_per_shot : int
            The average number of photons scattered per shot.

        **kwargs : dict
            Exactly one of the following, in the indicated units
            -- energy:     keV
            -- wavelength: angstroms
            -- frequency:  Hz
            -- wavenumber: inverse angstroms
        """

        self.photons_scattered_per_shot = photons_scattered_per_shot

        # make sure we have only one argument
        if len(kwargs) != 1:
            raise KeyError('Expected exactly one argument, got %d' % (len(args)+1) )

        self.units = 'energy: keV, wavelengths: angstroms, frequencies: Hz, wavenumbers: inverse angstroms'

        # no matter what gets provided, go straight to energy and then
        # convert to the rest from there
        for key in kwargs:

            if key == 'energy':
                self.energy = float(kwargs[key])

            elif key == 'wavenumber':
                self.wavenumber = float(kwargs[key])
                self.energy = self.wavenumber * h * c * 10.**7. / (2.0 * np.pi)

            elif key == 'wavelength':
                self.wavelength = float(kwargs[key])
                self.energy = h * c * 10.**7. / self.wavelength

            elif key == 'frequency':
                self.frequency = float(kwargs[key])
                self.energy = self.frequency * h

            else:
                raise ValueError('%s not a recognized kwarg' % key)

        # perform the rest of the conversions
        self.wavelength = h * c * 10.**7. / self.energy
        self.wavenumber = 2.0 * np.pi / self.wavelength
        self.frequency = self.energy * (1000. / h)

        # some aliases
        self.k = self.wavenumber


class BasisGrid(object):
    """
    A class representing a set of rectangular grids in space -- specifically,
    x-ray scattering detectors. Does not contain all the metadata associated
    with a full-fledged Detector class (e.g. the wavelength, etc).

    Note that the geometry below is definied in "slow" and "fast" scan
    dimensions. These are simply the two dimensions that define the plane
    a single rectangular pixel grid lives in. They may also be called the y and
    x dimensions without any loss of generality.

    The convention here -- and in all of ODIN -- is one of Row-Major ordering,
    which is consistent with C/python. This means that y is the slow dim, x is
    the fast dim, and when ordering these two they will appear as (slow, fast).

    Note on units: units are arbitrary -- all the units must be the same for
    this to work. We don't keep track of units here.

    The class is a set of rectangular grids, with each grid defined by four
    quantities:

        -- p vector : DEFINES A GRIDS POSITION IN SPACE.
                      The vector between a chosen origin (possibly interaction
                      site) and the corner of the grid that is smallest in both
                      slow and fast (x/y) dimensions of the coordinate system.
                      Usually this will be the "bottom left" corner, but due to
                      the generality of the coordinates used, this is not
                      necessarily true.

        -- s/f vect : DEFINES A GRIDS ORIENTATION IN SPACE
                      Vectors pointing along the slow/fast-scan direction,
                      respectively. These define the plane containing the pixels.
                      The magnitudes of these vectors defines the size of the
                      pixel in that dimension.

        -- shape    : DEFINES GRID DIMENSIONS
                      The number of pixels in the fast/slow direction. Ints.
    """


    def __init__(self, list_of_grids=[]):
        """
        Initialize a BasisGrid object.

        Parameters
        ----------
        list_of_grids : list
            A list of tuples of the form  (p, s, f, shape). See the doc
            for the `add_grid` method on this class for more information. May
            be an empty list (default) in which case a GridList with no pixels
            is created.

        See Also
        --------
        add_grid
        add_grid_using_center
        """

        if not type(list_of_grids) == list:
            raise TypeError('`list_of_grids` must be a list')

        self._num_grids = 0
        self._ps        = [] # p-vectors
        self._ss        = [] # slow-scan vectors
        self._fs        = [] # fast-scan vectors
        self._shapes    = [] # shapes

        if len(list_of_grids) > 0:
            for grid in list_of_grids:
                self.add_grid(*grid)

        return


    def _check_valid_basis(self, p, s, f, shape):
        """
        Check to make sure that all the inputs look good.
        """

        if not (p.shape == (3,)) and (s.shape == (3,)) and (f.shape == (3,)):
            raise ValueError('`p`, `s`, `f` must be 3-vectors')

        if not (len(shape) == 2):
            raise ValueError('`shape` must be len 2')

        return


    def _assert_list_sizes(self):
        """
        A simple sanity check
        """
        assert len(self._ps)     == self.num_grids
        assert len(self._ss)     == self.num_grids
        assert len(self._fs)     == self.num_grids
        assert len(self._shapes) == self.num_grids
        return


    @property
    def num_pixels(self):
        """
        Return the total number of pixels in the BasisGrid.
        """
        n = np.sum([np.product(self._shapes[i]) for i in range(self.num_grids)])
        return int(n)


    @property
    def num_grids(self):
        return self._num_grids


    def add_grid(self, p, s, f, shape):
        """
        Add a grid (detector array) to the basis representation.

        Parameters
        ----------
        p : np.ndarray, float
            3-vector from the origin to the pixel on the grid with
            smallest coordinate in all dimensions.

        s : np.ndarray, float
            3-vector pointing in the slow scan direction

        f : np.ndarray, float
            3-vector pointing in the slow scan direction

        shape : tuple or list of float
            The number of pixels in the (slow, fast) directions. Len 2.

        See Also
        --------
        add_grid_using_center
        """
        self._check_valid_basis(p, s, f, shape)
        self._ps.append(p)
        self._ss.append(s)
        self._fs.append(f)
        self._shapes.append(shape)
        self._num_grids += 1
        self._assert_list_sizes()
        return


    def add_grid_using_center(self, p_center, s, f, shape):
        """
        Add a grid (detector array) to the basis representation. Here, though,
        the p-vector points to the center of the array instead of the slow/fast
        smallest corner.

        Parameters
        ----------
        p_center : np.ndarray, float
            3-vector from the origin to the center of the grid.

        s : np.ndarray, float
            3-vector pointing in the slow scan direction

        f : np.ndarray, float
            3-vector pointing in the slow scan direction

        shape : tuple or list of float
            The number of pixels in the (slow, fast) directions. Len 2.
        """

        p_center = np.array(p_center)
        if not p_center.shape == (3,):
            raise ValueError('`p_center` must have shape (3,)')

        # just compute where `p` is then add the grid as usual
        x = (np.array(shape) - 1)
        center_correction =  ((x[0] * s) + (x[1] * f)) / 2.
        p  = p_center.copy()
        p -= center_correction

        self.add_grid(p, s, f, shape)

        return


    def get_grid(self, grid_number):
        """
        Return a grid for grid `grid_number`.

        Parameters
        ----------
        grid_number : int
            The index of the grid to get.

        Returns
        -------
        p_center : np.ndarray, float
            3-vector from the origin to the center of the grid.

        s : np.ndarray, float
            3-vector pointing in the slow scan direction

        f : np.ndarray, float
            3-vector pointing in the slow scan direction

        shape : tuple or list of float
            The number of pixels in the (slow, fast) directions. Len 2.
        """

        if grid_number >= self.num_grids:
            raise ValueError('Only %d grids in object, you asked for the %d-th'
                             ' (zero indexed)' % (self.num_grids, grid_number))

        grid_tuple = (self._ps[grid_number], self._ss[grid_number],
                      self._fs[grid_number], self._shapes[grid_number])

        return grid_tuple


    def get_grid_corners(self, grid_number):
        """
        Return the positions of the four corners of a grid.

        Parameters
        ----------
        grid_number : int
            The index of the grid to get the corners of.

        Returns
        -------
        corners : np.ndarray, float
            A 4 x 3 array, where the first dim represents the four corners, and
            the second is x/y/z. Note one corner is always just the `p` vector.
        """

        if grid_number >= self.num_grids:
            raise ValueError('Only %d grids in object, you asked for the %d-th'
                             ' (zero indexed)' % (self.num_grids, grid_number))

        # compute the lengths of the parallelogram sides
        s_side = self._fs[grid_number] * float(self._shapes[grid_number][0])
        f_side = self._ss[grid_number] * float(self._shapes[grid_number][1])
        pc = self._ps[grid_number].copy()

        corners = np.zeros((4,3))

        corners[0,:] = pc
        corners[1,:] = pc + s_side
        corners[2,:] = pc + f_side
        corners[3,:] = pc + s_side + f_side

        return corners


    def to_explicit(self):
        """
        Return the entire grid as an n x 3 array, defining the x,y,z positions
        of each pixel.

        Returns
        -------
        xyz : np.ndarray, float
            An N x 3 array of the x,y,z positions of each pixel. Note that this
            is a flattened version of what you get for each grid individually
            using `grid_as_explicit`.

        See Also
        --------
        grid_as_explicit
        """
        ex_grids = [ self.grid_as_explicit(i) for i in range(self.num_grids) ]
        xyz = np.concatenate([ g.reshape((g.shape[0]* g.shape[1], 3)) for g in ex_grids ])
        return xyz


    def grid_as_explicit(self, grid_number):
        """
        Get the x,y,z coordiantes for a single grid.

        Parameters
        ----------
        grid_number : int
            The index of the grid to get.

        Returns
        -------
        xyz : np.ndarray, float
            An (shape) x 3 array of the x,y,z positions of each pixel

        See Also
        --------
        to_explicit
        """

        p, s, f, shape = self.get_grid(grid_number)

        # xyz = i * s + j * f, where i,j are ints running over range `shape`
        mg = np.mgrid[0:shape[0]-1:1j*shape[0], 0:shape[1]-1:1j*shape[1]]
        xyz = np.outer(mg[0].flatten(), s) + np.outer(mg[1].flatten(), f)
        xyz += p # translate
        xyz = xyz.reshape( (shape[0], shape[1], 3) )

        return xyz


class Detector(Beam):
    """
    Class that provides a plethora of geometric specifications for a detector
    setup. Also provides loading and saving of detector geometries.
    """

    def __init__(self, xyz, k, beam_vector=None):
        """
        Instantiate a Detector object.

        Detector objects provide a handle for the many representations of
        detector geometry in scattering experiments, namely:

        -- real space
        -- real space in polar coordinates
        -- reciprocal space (q-space)
        -- reciprocal space in polar coordinates (q, theta, phi)

        Note the the origin is assumed to be the interaction site.

        Parameters
        ----------
        xyz : ndarray OR xray.BasisGrid
            An a specification the (x,y,z) positions of each pixel. This can
            either be n x 3 array with the explicit positions of each pixel,
            or a BasisGrid object with a vectorized representation of the
            pixels. The latter yeilds higher performance, and is recommended.

        k : float or odin.xray.Beam
            The wavenumber of the incident beam to use. Optionally a Beam
            object, defining the beam energy.

        Optional Parameters
        -------------------
        beam_vector : float
            The 3-vector describing the beam direction. If `None`, then the
            beam is assumed to be purely in the z-direction.
        """

        if type(xyz) == np.ndarray:
            logger.debug('xyz type: np.ndarray, initializing an explicit detector')

            self._pixels = xyz
            self._basis_grid = None
            self.num_pixels = xyz.shape[0]
            self._xyz_type = 'explicit'

        elif type(xyz) == BasisGrid:
            logger.debug('xyz type: BasisGrid, initializing an implicit detector')

            self._pixels = None
            self._basis_grid = xyz
            self.num_pixels = self._basis_grid.num_pixels
            self._xyz_type = 'implicit'

        else:
            raise TypeError("`xyz` type must be one of {'np.ndarray', "
                            "'odin.xray.BasisGrid'}")


        # parse wavenumber
        if isinstance(k, Beam):
            self.k = k.wavenumber
            self.beam = k
        elif type(k) in [float, np.float64, np.float32]:
            self.k = k
            self.beam = None
        else:
            raise TypeError('`k` must be a float or odin.xray.Beam')

        # parse beam_vector -- is guarenteed to be a unit vector
        if beam_vector != None:
            if beam_vector.shape == (3,):
                self.beam_vector = self._unit_vector(beam_vector)
            else:
                raise ValueError('`beam_vector` must be a 3-vector')
        else:
            self.beam_vector = np.array([0.0, 0.0, 1.0])

        return


    def implicit_to_explicit(self):
        """
        Convert an implicit detector to an explicit one (where the xyz pixels
        are stored in memory).
        """
        if not self.xyz_type == 'implicit':
            raise Exception('Detector must have xyz_type implicit for conversion.')
        self._pixels = self.xyz
        self._xyz_type = 'explicit'
        return


    @property
    def xyz_type(self):
        return self._xyz_type


    @property
    def xyz(self):
        if self.xyz_type == 'explicit':
            return self._pixels
        elif self.xyz_type == 'implicit':
            return self._basis_grid.to_explicit()


    @property
    def real(self):
        return self.xyz.copy()


    @property
    def polar(self):
        return self._real_to_polar(self.real)


    @property
    def reciprocal(self):
        return self._real_to_reciprocal(self.real)


    @property
    def recpolar(self):
        a = self._real_to_recpolar(self.real)
        # convention: theta is angle of q-vec with plane normal to beam
        a[:,1] = self.polar[:,1] / 2.0
        return a


    @property
    def q_max(self):
        """
        Returns the maximum value of |q| the detector measures
        """

        if self.xyz_type == 'explicit':
            q_max = np.max(self.recpolar[:,0])

        elif self.xyz_type == 'implicit':
            q_max = 0.0
            for i in range(self._basis_grid.num_grids):
                c  = self._basis_grid.get_grid_corners(i)
                qc = self._real_to_recpolar(c)
                q_max = max([q_max, float(np.max(qc[:,0]))])

        return q_max


    def evaluate_qmag(self, xyz):
        """
        Given the positions of pixels `xyz`, compute the corresponding |q|
        value for each.

        Parameters
        ----------
        qxyz : ndarray, float
            The array of pixels (shape : N x 3)

        Returns
        -------
        qmag : ndarray, float
            The array of q-magnitudes, len N.
        """
        thetas = self._evaluate_theta(xyz)
        qmag = 2.0 * self.k * np.sin(thetas/2.0)
        return qmag


    def _evaluate_theta(self, xyz):
        """
        Given the positions of pixels `xyz`, compute the corresponding
        scattering angle theta for each.

        Parameters
        ----------
        xyz : ndarray, float
            The array of pixels (shape : N x 3)

        Returns
        -------
        thetas : ndarray, float
            The scattering angles for each pixel
        """
        u_xyz  = self._unit_vector(xyz)
        thetas = np.arccos(np.dot( u_xyz, self.beam_vector ))
        return thetas


    def _real_to_polar(self, xyz):
        """
        Convert the real-space representation to polar coordinates.
        """
        polar = self._to_polar(xyz)
        return polar


    def _real_to_reciprocal(self, xyz):
        """
        Convert the real-space to reciprocal-space in cartesian form.
        """

        assert len(xyz.shape) == 2
        assert xyz.shape[1] == 3

        # generate unit vectors in the pixel direction, origin at sample
        S = self._unit_vector(xyz)
        q = self.k * (S - self.beam_vector)

        return q


    def _real_to_recpolar(self, xyz):
        """
        Convert the real-space to reciprocal-space in polar form, that is
        (|q|, theta , phi).
        """
        reciprocal_polar = self._to_polar( self._real_to_reciprocal(xyz) )
        return reciprocal_polar


    @staticmethod
    def _norm(vector):
        """
        Compute the norm of an n x m array of vectors, where m is the dimension.
        """
        if len(vector.shape) == 2:
            assert vector.shape[1] == 3
            norm = np.sqrt( np.sum( np.power(vector, 2), axis=1 ) )
        elif len(vector.shape) == 1:
            assert vector.shape[0] == 3
            norm = np.sqrt( np.sum( np.power(vector, 2) ) )
        else:
            raise ValueError('Shape of vector wrong')
        return norm


    def _unit_vector(self, vector):
        """
        Returns a unit-norm version of `vector`.

        Parameters
        ----------
        vector : ndarray, float
            An n x m vector of floats, where m is assumed to be the dimension
            of the space.

        Returns
        -------
        unit_vectors : ndarray,float
            An n x m vector, same as before, but now of unit length
        """

        norm = self._norm(vector)

        if len(vector.shape) == 1:
            unit_vectors = vector / norm

        elif len(vector.shape) == 2:
            unit_vectors = np.zeros( vector.shape )
            for i in range(vector.shape[0]):
                unit_vectors[i,:] = vector[i,:] / norm[i]

        else:
            raise ValueError('invalid shape for `vector`: %s' % str(vector.shape))

        return unit_vectors


    def _to_polar(self, vector):
        """
        Converts n m-dimensional `vector`s to polar coordinates. By polar
        coordinates, I mean the cannonical physicist's (r, theta, phi), no
        2-theta business.

        We take, as convention, the 'z' direction to be along self.beam_vector
        """

        polar = np.zeros( vector.shape )

        # note the below is a little modified from the standard, to take into
        # account the fact that the beam may not be only in the z direction

        polar[:,0] = self._norm(vector)
        polar[:,1] = np.arccos( np.dot(vector, self.beam_vector) / \
                                (polar[:,0]+1e-16) )           # cos^{-1}(z.x/r)
        polar[:,2] = arctan3(vector[:,1] - self.beam_vector[1],
                             vector[:,0] - self.beam_vector[0])   # y first!

        return polar


    def _compute_intersections(self, q_vectors, grid_index, run_checks=True):
        """
        Compute the points i=(x,y,z) where the scattering vectors described by
        `q_vectors` intersect the detector.

        Parameters
        ----------
        q_vectors : np.ndarray
            An N x 3 array representing q-vectors in cartesian q-space.

        grid_index : int
            The index of the grid array to intersect

        Optional Parameters
        -------------------
        run_checks: bool
            Whether to run some good sanity checks, at small computational cost.

        Returns
        -------
        pix_n : ndarray, float
            The coefficients of the position of each intersection in terms of
            the basis grids s/f vectors.

        intersect: ndarray, bool
            A boolean array of which of `q_vectors` intersect with the grid
            plane. First column is slow scan vector (s),  second is fast (f).

        References
        ----------
        .[1] http://en.wikipedia.org/wiki/Line-plane_intersection
        """

        if not self.xyz_type == 'implicit':
            raise RuntimeError('intersections can only be computed for implicit'
                               ' detectors')

        # compute the scattering vectors correspoding to q_vectors
        S = (q_vectors / self.k) + self.beam_vector

        # compute intersections
        p, s, f, shape = self._basis_grid.get_grid(grid_index)
        n = self._unit_vector( np.cross(s, f) )
        i = (np.dot(p, n) / np.dot(S, n))[:,None] * S

        # convert to pixel units by solving for the coefficients of proj
        A = np.array([s,f]).T
        pix_n, resid, rank, sigma = np.linalg.lstsq( A, (i-p).T )

        if run_checks:
            err = np.sum( np.abs((i-p) - np.transpose( np.dot(A, pix_n) )) )
            if err > 1e-6:
                raise RuntimeError('Error in computing where scattering vectors '
                                   'intersect with detector. Intersect not reproduced'
                                   ' (err: %f per pixel)' % (err / i.shape[0],) )

            if not np.sum(resid) < 1e-6:
                raise RuntimeError('Error in basis grid (residuals of point '
                                   'placement too large). Perhaps fast/slow '
                                   'vectors describing basis grid are linearly '
                                   'dependant?')

        pix_n = pix_n.T
        assert pix_n.shape[1] == 2 # s/f

        # see if the intersection in the plane is on the detector grid
        intersect = (pix_n[:,0] >= 0.0) * (pix_n[:,0] <= float(shape[0]-1)) *\
                    (pix_n[:,1] >= 0.0) * (pix_n[:,1] <= float(shape[1]-1))

        logger.debug('%.3f %% of pixels intersected by grid %d' % \
            ( (np.sum(intersect) / np.product(intersect.shape) * 100.0),
            grid_index) )

        return pix_n[intersect], intersect


    @classmethod
    def generic(cls, spacing=1.00, lim=100.0, energy=10.0,
                photons_scattered_per_shot=1e4, l=50.0,
                force_explicit=False):
        """
        Generates a simple grid detector that can be used for testing
        (factory function).

        Optional Parameters
        -------------------
        spacing : float
            The real-space grid spacing
        lim : float
            The upper and lower limits of the grid
        energy : float
            Energy of the beam (in keV)
        l : float
            The path length from the sample to the detector, in the same units
            as the detector dimensions.
        force_explicit : bool
            Forces the detector to be xyz_type explicit. Mostly for debugging.
            Recommend keeping `False`.

        Returns
        -------
        detector : odin.xray.Detector
            An instance of the detector that meets the specifications of the
            parameters
        """

        beam = Beam(photons_scattered_per_shot, energy=energy)

        if not force_explicit:

            p = np.array([-lim, -lim, l])   # corner position
            f = np.array([0.0, spacing, 0.0]) # slow scan is x
            s = np.array([spacing, 0.0, 0.0]) # fast scan is y

            dim = int(2*(lim / spacing) + 1)
            shape = (dim, dim)

            basis = BasisGrid()
            basis.add_grid(p, s, f, shape)

            detector = cls(basis, beam)

        else:
            x = np.arange(-lim, lim+spacing, spacing)
            xx, yy = np.meshgrid(x, x)

            xyz = np.zeros((len(x)**2, 3))
            xyz[:,0] = yy.flatten() # fast scan is y
            xyz[:,1] = xx.flatten() # slow scan is x
            xyz[:,2] = l

            detector = cls(xyz, beam)

        return detector


    def _to_serial(self):
        """ serialize the object to an array """
        s = np.array( cPickle.dumps(self) )
        s.shape=(1,) # a bit nasty...
        return s


    @classmethod
    def _from_serial(self, serialized):
        """ recover a Detector object from a serialized array """
        if serialized.shape == (1,):
            serialized = serialized[0]
        d = cPickle.loads( str(serialized) )
        return d


    def save(self, filename):
        """
        Writes the current Detector to disk.

        Parameters
        ----------
        filename : str
            The path to the shotset file to save.
        """

        if not filename.endswith('.dtc'):
            filename += '.dtc'

        io.saveh(filename, detector=self._to_serial())
        logger.info('Wrote %s to disk.' % filename)

        return


    @classmethod
    def load(cls, filename):
        """
        Loads the a Detector from disk.

        Parameters
        ----------
        filename : str
            The path to the shotset file.

        Returns
        -------
        shotset : odin.xray.Shotset
            A shotset object
        """

        if not filename.endswith('.dtc'):
            raise ValueError('Must load a detector file (.dtc extension)')

        hdf = io.loadh(filename)
        d = cls._from_serial(hdf['detector'])
        return d
    

class Shotset(object):
    """
    A collection of xray 'shots', and methods for anaylzing statistical
    properties across shots (each shot a single x-ray image).
    """

    def __init__(self, intensities, detector, mask=None):
        """
        Instantiate a Shotset class.

        Parameters
        ----------
        intensities : ndarray, float
            Either a list of one-D arrays, or a two-dimensional array. The first
            dimension should index shots, the second intensities for each pixel
            in that shot.

        detector : odin.xray.Detector
            A detector object, containing the pixel positions in space.

        Optional Parameters
        -------------------
        mask : ndarray, np.bool
            An array the same size (and shape -- 1d) as `intensities` with a
            'np.True' in all indices that should be kept, and 'np.False'
            for all indices that should be masked.
        """

        # parse detector
        if not isinstance(detector, Detector):
            raise ValueError('`detector` argument must be type: xray.Detector')
        else:
            self.detector = detector

        # parse intensities
        if type(intensities) == list:
            intensities = np.array(intensities)

        if type(intensities) == np.ndarray:
            s = intensities.shape

            if len(s) == 1:
                if not s[0] == self.detector.num_pixels:
                    raise ValueError('`intensities` does not have the same '
                                     'number of pixels as `detector`')
                self.intensities = intensities[None,:]

            elif len(s) == 2:
                if not s[1] == self.detector.num_pixels:
                    raise ValueError('`intensities` does not have the same '
                                     'number of pixels as `detector`')
                self.intensities = intensities

            else:
                raise ValueError('`intensities` has a invalid number of '
                                 'dimensions, must be 1 or 2 (got: %d)' % len(s))

        else:
            raise TypeError('`intensities` must be type ndarray')

        assert len(self.intensities.shape) == 2

        # parse mask
        if mask != None:
            mask = mask.flatten()
            if len(mask) != self.detector.num_pixels:
                raise ValueError('Mask must a len `detector.num_pixels` array')
            self.mask = np.array(mask.flatten()).astype(np.bool)
        else:
            #self.mask = np.zeros(self.detector.num_pixels, dtype=np.bool)
            self.mask = None


        return


    @property
    def num_shots(self):
        return self.intensities.shape[0]


    def __len__(self):
        return self.num_shots


    def __getitem__(self, key):
        """
        Slice the shotset into a smaller shotset.
        """
        if type(key) not in [np.ndarray, int]:
            raise TypeError('Only int or np.ndarray:dtype int can slice a Shot')
        new_i = self.intensities[key,:].copy()
        return Shotset(new_i, self.detector, self.mask)


    def __add__(self, other):
        if not isinstance(other, Shotset):
            raise TypeError('Cannot add types: %s and Shotset' % type(other))
        if not self.detector == other.detector:
            raise RuntimeError('shotset objects must share the same detector to add')
        if not np.all(self.mask == other.mask):
            raise RuntimeError('shotset objects must share the same mask to add')
        new_i = np.vstack(( self.intensities, other.intensities ))
        return Shotset(new_i, self.detector, self.mask)


    @property
    def average_intensity(self):
        return self.intensities.sum(0) # average over shots


    @staticmethod
    def num_phi_to_values(num_phi):
        """
        Converts `phi_spacing` to the explicit values, all in RADIANS.
        """
        phi_values = np.arange(0, 2.0*np.pi, 2.0*np.pi/float(num_phi))
        return phi_values


    @staticmethod
    def num_phi_to_spacing(num_phi):
        return 2.0*np.pi / float(num_phi)


    def assemble_image(self, shot_index=None, num_x=None, num_y=None):
        """
        Assembles the Shot object into a real-space image.

        Parameters
        ----------
        shot_index : int
            The shot inside the Shotset to assemble. If `None`, will assemble
            an average image.

        num_x,num_y : int
            The number of pixels in the x/y direction that will comprise the final
            grid.

        Returns
        -------
        grid_z : ndarray, float
            A 2d array representing the image one would see when viewing the
            shot in real space. E.g., to visualize w/matplotlib:

            >>> imshow(grid_z.T)
            >>> show()
            ...
        """

        if shot_index == None:
            inten = self.average_intensity
        else:
            inten = self.intensities[shot_index,:]

        if (num_x == None) or (num_y == None):
            # todo : better performance if needed (implicit detector)
            num_x = len(self.detector.xyz[:,0])
            num_y = len(self.detector.xyz[:,1])

        points = self.detector.xyz[:,:2] # ignore z-comp. of detector

        x = np.linspace(points[:,0].min(), points[:,0].max(), num_x)
        y = np.linspace(points[:,1].min(), points[:,1].max(), num_y)
        grid_x, grid_y = np.meshgrid(x,y)

        grid_z = interpolate.griddata(points, inten,
                                      (grid_x,grid_y), method='nearest',
                                      fill_value=0.0)

        return grid_z


    def polar_grid(self, q_values, num_phi):
        """
        Return the pixels that comprise the polar grid in (q, phi) space.
        """

        phi_values = self.num_phi_to_values(num_phi)
        num_q = len(q_values)

        polar_grid = np.zeros((num_q * num_phi, 2))
        polar_grid[:,0] = np.repeat(q_values, num_phi)
        polar_grid[:,1] = np.tile(phi_values, num_q)

        return polar_grid


    def polar_grid_as_cart(self, q_values, num_phi):
        """
        Returns the pixels that comprise the polar grid in q-cartesian space,
        (q_x, q_y, q_z)
        """

        phi_values = self.num_phi_to_values(num_phi)
        num_q = len(q_values)

        pg_real = np.zeros((num_q * num_phi, 3))
        phis = np.tile(phi_values, num_q)
        pg_real[:,0] = np.repeat(q_values, num_phi) * np.cos( phis )
        pg_real[:,1] = np.repeat(q_values, num_phi) * np.sin( phis )

        return pg_real


    def interpolate_to_polar(self, q_values=None, num_phi=360, q_spacing=0.02):
        """
        Interpolate our cartesian-based measurements into a polar coordiante
        system.

        Parameters
        ----------
        q_values : ndarray OR list OF floats
            If supplied, the interpolation will only be performed at these
            values of |q|, and the `q_spacing` parameter will be ignored.

        num_phi : int
            The number of equally-spaced points around the azimuth to
            interpolate (e.g. `num_phi`=360 means points at 1 deg spacing).

        q_spacing : float
            The q-vector spacing, in inverse angstroms.

        Returns
        -------
        interpolated_intensities : ndarray, float
            The interpolated values. A three-D array, (shots, q_values, phis)

        polar_mask : ndarray, bool
            A mask of ones and zeros. Ones are kept, zeros masked. Shape and
            pixels correspond to `interpolated_intensities`.
        """

        # compute q_values if need be
        if q_values != None:
            q_values = np.array(q_values)
        else:
            q_min     = q_spacing
            q_max     = self.detector.q_max
            q_values  = np.arange(q_min, q_max, q_spacing)


        # check to see what method we want to use to interpolate. Here,
        # `unstructured` is more general, but slower; implicit/structured assume
        # the detectors are grids, and are therefore faster but specific

        if self.detector.xyz_type == 'explicit':
            polar_intensities, polar_mask = self._explicit_interpolation(q_values, num_phi)
        elif self.detector.xyz_type == 'implicit':
            polar_intensities, polar_mask = self._implicit_interpolation(q_values, num_phi)
        else:
            raise RuntimeError('Invalid detector passed to Shot(), must be of '
                               'xyz_type {explicit, implicit}')

        return polar_intensities, polar_mask


    def _implicit_interpolation(self, q_values, num_phi):
        """
        Interpolate onto a polar grid from an `implicit` detector geometry.

        This detector geometry is specified by the x and y pixel spacing,
        the number of pixels in the x/y direction, and the top-left corner
        position.

        Notes
        -----
        --  The interpolation is performed in real space in basis vector (s/f)
            units
        --  The returned polar intensities are flattened, but each grid has data
            laid out as (q_values [slow], phi [fast])
        """

        # initialize output space for the polar data and mask
        num_q = len(q_values)
        polar_intensities = np.zeros((self.num_shots, num_q, num_phi))
        polar_mask        = np.zeros((num_q * num_phi), dtype=np.bool) # reshaped later
        q_vectors         = _q_grid_as_xyz(q_values, num_phi, self.detector.k)


        # --- loop over all the arrays that comprise the detector ---
        #     use grid interpolation on each

        int_start = 0 # start of intensity array correpsonding to `grid`
        int_end   = 0 # end of intensity array correpsonding to `grid`

        for g in range(self.detector._basis_grid.num_grids):

            p, s, f, size = self.detector._basis_grid.get_grid(g)

            # compute how many pixels this grid has
            n_int = int( np.product(size) )
            int_end += n_int

            # compute where the scattering vectors intersect the detector
            pix_n, intersect = self.detector._compute_intersections(q_vectors, g)

            if np.sum(intersect) == 0:
                logger.warning('Detector array (%d) had no pixels inside the \
                interpolation area!' % g)
                continue

            # --- loop over shots
            for i in range(self.num_shots):

                # interpolate onto the polar grid & update the inverse mask
                # --> perform the interpolation in pixel units, and then convert
                #     evaluated values to pixel units before evalutating

                # corner: (0,0); x/y size: 1.0; x is fast, y slow
                shot_pi = np.zeros(num_q * num_phi)
                shot_pm = np.zeros(num_q * num_phi, dtype=np.bool)

                interp = Bcinterp(self.intensities[i,int_start:int_end],
                                  1.0, 1.0, size[1], size[0], 0.0, 0.0)

                shot_pi[intersect] = interp.evaluate(pix_n[:,1], pix_n[:,0])
                polar_intensities[i,:,:] = shot_pi.reshape(num_q, num_phi)


            # mask points that missed
            polar_mask[intersect] = np.bool(True)

            # next, mask any points that should be masked by the real mask
            if self.mask == None:
                pass # if we have no work to do, skip this step...
            else:

                # to get the bicubic interpolation right, need to mask 16-px box
                # around any masked pixel. To do this, loop over masked px and
                # mask any polar pixel within 2-pixel units in either x or y dim

                assert self.mask.dtype == np.bool
                sub_mask = self.mask[int_start:int_end].reshape(size)
                sixteen_mask = filters.minimum_filter(sub_mask, size=(4,4),
                                                      mode='nearest')

                u = unique_rows( np.floor(pix_n) ).astype(np.int)
                polar_mask[intersect] = sixteen_mask[u] # false if masked

            # increment index for self.intensities -- the real/measured intst.
            int_start += n_int

        polar_mask = polar_mask.reshape(num_q, num_phi)

        return polar_intensities, polar_mask


    def _explicit_interpolation(self, q_values, num_phi):
        """
        Perform an interpolation to polar coordinates assuming that the detector
        pixels do not form a rectangular grid.

        NOTE: The interpolation is performed in polar momentum (q) space.
        """

        # initialize output space for the polar data and mask
        num_q = len(q_values)
        polar_intensities = np.zeros((self.num_shots, num_q, num_phi))
        polar_mask        = np.zeros(num_q * num_phi, dtype=np.bool)
        xy = self.detector.recpolar[:,[0,2]]

        # because we're using a "square" interplation method, wrap around one
        # set of polar coordinates to capture the periodic nature of polar coords
        add = ( xy[:,1] == xy[:,1].min() )
        xy_add = xy[add]
        xy_add[:,1] += 2.0 * np.pi
        aug_xy = np.concatenate(( xy, xy_add ))

        if self.mask != None:
            aug_mask = np.concatenate(( self.mask, self.mask[add] ))
        else:
            # slice all
            aug_mask = slice(0, self.detector.num_pixels + len(add))

        for i in range(self.num_shots):

            aug_int = np.concatenate(( self.intensities[i,:],
                                       self.intensities[i,add] ))

            # do the interpolation
            z_interp = interpolate.griddata( aug_xy[aug_mask], aug_int[aug_mask],
                                             self.polar_grid(q_values, num_phi),
                                             method='linear', fill_value=np.nan)

            polar_intensities[i,:,:] = z_interp.reshape(num_q, num_phi)

            # mask missing pixels (outside convex hull)
            nans = np.isnan(z_interp)
            polar_intensities[i,nans.reshape(num_q, num_phi)] = 0.0
            polar_mask[np.logical_not(nans)] = np.bool(True)

        polar_mask = polar_mask.reshape(num_q, num_phi)

        return polar_intensities, polar_mask


    def intensity_profile(self, q_spacing=0.02):
        """
        Averages over the azimuth phi to obtain an intensity profile.

        Optional Parameters
        -------------------
        q_spacing : float
            The resolution of the |q|-axis

        Returns
        -------
        intensity_profile : ndarray, float
            An n x 2 array, where the first dimension is the magnitude |q| and
            the second is the average intensity at that point < I(|q|) >_phi.
        """

        q = self.detector.recpolar[:,0]
        q_vals = np.arange(q_spacing, q.max(), q_spacing)

        ind = np.digitize(q, q_vals)

        avg = np.zeros(len(q_vals))
        for i in range(ind.max()):
            x = (ind == i)
            if np.sum(x) > 0:
                avg[i] = np.mean( self.average_intensity[x] )
            else:
                avg[i] = 0.0

        intensity_profile = np.vstack( (q_vals, avg) ).T

        return intensity_profile


    def intensity_maxima(self, smooth_strength=10.0):
        """
        Find the positions where the intensity profile is maximized.

        Parameters
        ----------
        smooth_strength : float
            Controls the strength of the smoothing function used to make sure
            that noise is not picked up as a local maxima. Increase this value
            if you're picking up noise as maxima, decrease it if you're missing
            maxima.

        Returns
        -------
        maxima : list of floats
            A list of the |q| positions where the intensity is maximized.
        """

        # first, smooth; then, find local maxima based on neighbors
        intensity = self.intensity_profile()
        m = maxima( smooth(intensity[:,1], beta=smooth_strength) )
        return m


    @classmethod
    def simulate(cls, traj, detector, num_molecules, num_shots, traj_weights=None,
                 finite_photon=False, force_no_gpu=False, device_id=0):
        """
        Simulate a scattering 'shot', i.e. one exposure of x-rays to a sample, and
        return that as a Shot object (factory function).

        Assumes we have a Boltzmann distribution of `num_molecules` identical
        molecules (`trajectory`), exposed to a beam defined by `beam` and projected
        onto `detector`.

        Each conformation is randomly rotated before the scattering simulation is
        performed. Atomic form factors from X, finite photon statistics, and the
        dilute-sample (no scattering interference from adjacent molecules)
        approximation are employed.

        Parameters
        ----------
        traj : mdtraj.trajectory
            A trajectory object that contains a set of structures, representing
            the Boltzmann ensemble of the sample. If len(traj) == 1, then we assume
            the sample consists of a single homogenous structure, replecated
            `num_molecules` times.

        detector : odin.xray.Detector
            A detector object the shot will be projected onto.

        num_molecules : int
            The number of molecules estimated to be in the `beam`'s focus.

        num_shots : int
            The number of shots to simulate.

        Optional Parameters
        -------------------
        traj_weights : ndarray, float
            If `traj` contains many structures, an array that provides the Boltzmann
            weight of each structure. Default: if traj_weights == None, weights
            each structure equally.

        finite_photon : bool
            Use finite photon statistics in the simulation.

        force_no_gpu : bool
            Run the (slow) CPU version of this function.

        device_id : int
            The index of the GPU to run on.

        Returns
        -------
        shotset : odin.xray.Shotset
            A Shotset instance, containing the simulated shots.
        """

        I = np.zeros((num_shots, detector.num_pixels))

        for i in range(num_shots):
            I[i,:] = scatter.simulate_shot(traj, num_molecules, detector,
                                           traj_weights=traj_weights,
                                           finite_photon=finite_photon,
                                           force_no_gpu=force_no_gpu,
                                           device_id=device_id)

        ss = cls(I, detector)

        return ss


    def to_rings(self, q_values, num_phi=360):
        """
        Convert the shot to an xray.Rings object, for computing correlation
        functions and other properties in polar space.

        This automatically interpolates the dataset onto a polar grid and then
        converts those polar values into a class that facilitates computation
        in that space. See odin.xray.Rings for more info.

        Parameters
        ----------
        q_values : ndarray/list, float
            The values of |q| to extract rings at (in Ang^{-1}).

        num_phi : int
            The number of equally spaced points around the azimuth to
            interpolate onto (e.g. `num_phi`=360 means 1 deg spacing).
        """

        logger.info('Converting %d shots to polar space (Rings)' % self.num_shots)
        pi, pm = self.interpolate_to_polar(q_values=q_values, num_phi=num_phi)
        r = Rings(q_values, pi, self.detector.k, pm)

        return r


    def save(self, filename, save_interpolation=True):
        """
        Writes the current Shotset data to disk.

        Parameters
        ----------
        filename : str
            The path to the shotset file to save.

        Optional Parameters
        -------------------
        save_interpolation : bool
            Save the polar interpolation along with the cartesian intensities.
        """

        if not filename.endswith('.shot'):
            filename += '.shot'

        shotdata = {}
        for i in range(self.num_shots):
            shotdata[('shot%d' % i)] = self.intensities[i,:]

        # if we don't have a mask, just save a single zero
        if self.mask == None:
            mask = np.array([0])
        else:
            mask = self.mask

        io.saveh(filename,
                 num_shots = np.array([self.num_shots]),
                 detector  = self.detector._to_serial(),
                 mask      = mask,
                 **shotdata)

        logger.info('Wrote %s to disk.' % filename)

        return


    @classmethod
    def load(cls, filename, to_load=None):
        """
        Loads the a Shotset from disk. Must be `.shot` or `.cxi` format.

        Parameters
        ----------
        filename : str
            The path to the shotset file.

        to_load : ndarray/list, ints
            The indices of the shots in `filename` to load. Can be used to sub-
            sample the shotset.

        Returns
        -------
        shotset : odin.xray.Shotset
            A shotset object
        """


        # load from a shot file
        if filename.endswith('.shot'):
            hdf = io.loadh(filename)

            num_shots = int(hdf['num_shots'])

            # figure out which shots to load
            if to_load == None:
                to_load = range(num_shots)
            else:
                try:
                    to_load = np.array(to_load)
                except:
                    raise TypeError('`to_load` must be a ndarry/list of ints')

            list_of_intensities = []
            d = Detector._from_serial(hdf['detector'])
            mask = hdf['mask']

            # check for our flag that there is no mask
            if np.all(mask == np.array([0])):
                mask = None

            for i in to_load:
                i = int(i)
                list_of_intensities.append( hdf[('shot%d' % i)] )

            hdf.close()


        elif filename.endswith('.cxi'):
            raise NotImplementedError() # todo

        else:
            raise ValueError('Must load a shotset file [.shot, .cxi]')


        return cls(list_of_intensities, d, mask)


class Rings(object):
    """
    Class to keep track of intensity data in a polar space.
    """

    def __init__(self, q_values, polar_intensities, k, polar_mask=None):
        """
        Interpolate our cartesian-based measurements into a polar coordiante
        system.

        Parameters
        ----------
        q_values : ndarray OR list OF floats
            The values of |q| in `polar_intensities`, in inverse Angstroms.

        polar_intensities : ndarray, float
            Intensities in polar space. Should be shape:

                N x len(`q_values`) x num_phi

            with N the number of shots (any value) and `num_phi` the number of
            points (equally spaced) around the azimuth.

        k : float
            The wavenumber of the energy used to acquire the data.

        polar_mask : ndarray, bool
            A mask of ones and zeros. Ones are kept, zeros masked. Should be the
            same shape as `polar_intensities`, but LESS THE FRIST DIMENSION.
            That is, the polar mask is the same for all shots. Can also be
            `None`, meaning no masked pixels
        """

        if not polar_intensities.shape[1] == len(q_values):
            raise ValueError('`polar_intensities` must have same len as '
                             '`q_values` in its second dimension.')

        if polar_mask == None:
            self.polar_mask = None
        elif type(polar_mask) == np.ndarray:
            if not polar_mask.shape == polar_intensities.shape[1:]:
                raise ValueError('`polar_mask` must have same shape as '
                                 '`polar_intensities[0,:,:]`,')
            if not polar_mask.dtype == np.bool:
                self.polar_mask = polar_mask.astype(np.bool)
            else:
                self.polar_mask = polar_mask
        else:
            raise TypeError('`polar_mask` must be np.ndarray or None')

        self._q_values         = np.array(q_values)           # q values of the ring data
        self.polar_intensities = np.copy(polar_intensities)   # copy data so don't over-write
        self.k                 = k                            # wave number

        return


    @property
    def num_shots(self):
        return self.polar_intensities.shape[0]


    @property
    def phi_values(self):
        return np.arange(0, 2.0*np.pi, 2.0*np.pi/float(self.num_phi))


    @property
    def q_values(self):
        return self._q_values


    @property
    def num_phi(self):
        return self.polar_intensities.shape[2]


    @property
    def num_q(self):
        return len(self._q_values)


    @property
    def num_datapoints(self):
        return self.num_phi * self.num_q
    
        
    def _cospsi(self, q1, q2):
        """
        For each value if phi, compute the cosine of the angle between the
        reciprocal scattering vectors q1/q2 at angular separation phi.
        
        cos(psi) = f[phi, q1, q2]
        
        Parameters
        ----------
        q1/q2 : float
            The |q| values, in inv. ang.
            
        Returns
        -------
        cospsi : ndarray, float
            The cosine of psi, the angle between the scattering vectors.
        """
        
        # this function was formerly: get_cos_psi_vals
        
        t1     = np.pi/2. + np.arcsin( q1 / (2.*self.k) ) # theta 1 in spherical coor
        t2     = np.pi/2. + np.arcsin( q2 / (2.*self.k) ) # theta 2 in spherical coor
        cospsi = np.cos(t1)*np.cos(t2) + np.sin(t1)*np.sin(t2) *\
                 np.cos( self.phi_values )
              
        return cospsi
    

    def q_index(self, q, tolerance=1e-4):
        """
        Convert value of |q| (in inverse Angstroms) into the index used to
        slice `polar_intensities`.

        Parameters
        ----------
        q : float
            The value of |q| in inv Angstroms

        tolerance : float
            The tolerance in |q|. Will return values of q that are within this
            tolerance.

        Returns
        -------
        q_ind : int
            The index to slice `polar_intensities` at to get |q|.
        """
	
        # check if there are rings at q
        q_ind = np.where( np.abs(self.q_values - q) < tolerance )[0]
        
        if len(q_ind) == 0:
            raise ValueError("No ring data at q="+str(q) +" inv ang. " \
                             "There are only data for q="+", ".join(np.char.mod("%.2f",self.q_values) )  )
        elif len(q_ind) > 1:
            raise ValueError("Multiple q-values found! Try decreasing the value"
                             "of the `tolerance` parameter.")
        
        return int(q_ind)
    

    def dePolarize(self,outOfPlane):
	""" 
	Applies a polarization correction to the rings.
	
	Parameters 
	----------
	outOfPlane : float
	    fraction of polarization out of the synchrotron plane (between 0 and 1)
	"""
        logger.warning("Warning, depolarize is UNTESTED!!")
        wave = self.k / 2. / np.pi
	for i in xrange(self.num_q):
	  q           = self.q_values[i]
  	  theta       = np.arcsin( q*wave / 4./ np.pi)
          SinTheta    = np.sin( 2 * theta )
	  phis = self.phi_values
	  for j in xrange( len( phis ) ):
	    correction  = outOfPlane      * ( 1. - SinTheta**2 *  np.cos( phis[j] )**2 ) 
	    correction += (1.-outOfPlane) * ( 1. - SinTheta**2 *  np.sin( phis[j] )**2 ) 
	    self.polar_intensities[ : , i , j ]  /= correction

        
    def intensity_profile(self):
        """
        Averages over the azimuth phi to obtain an intensity profile.

        Returns
        -------
        intensity_profile : ndarray, float
            An n x 2 array, where the first dimension is the magnitude |q| and
            the second is the average intensity at that point < I(|q|) >_phi.
        """

        intensity_profile      = np.zeros( (self.num_q, 2), dtype=np.float )
        intensity_profile[:,0] = self._q_values.copy()

        # average over shots, phi
        if self.polar_mask != None:
            i = self.polar_intensities * self.polar_mask.astype(np.float)
        else:
            i = self.polar_intensities

        intensity_profile[:,1] = np.mean( np.mean(i, axis=2), axis=0)

        return intensity_profile


    def correlate_intra(self, q1, q2, num_shots=0, mean_only=False):
        """
        Does intRA-shot correlations for many shots.

        Parameters
        ----------
        q1 : float
            The |q| value of the first ring
        q2 : float
            The |q| value of the second ring

        Optional Parameters
        -------------------
        num_shots : int
            number of shots to compute correlators for
        mean_only : bool
            whether or not to return every correlation, or the average

        Returns
        -------
        intra : ndarray, float
            Either the average correlation, or every correlation as a 2d array
        """

        logger.debug("Correlating rings at %f / %f" % (q1, q2))

        q_ind1 = self.q_index(q1)
        q_ind2 = self.q_index(q2)

        if num_shots == 0: # then do correlation for all shots
            num_shots = self.num_shots

<<<<<<< HEAD
        # Method for returning the mean correlation
        if mean_only:
            intra = np.zeros( self.num_q  )
            
            # Check if mask exists
            if self.polar_mask != None:

                # Use brute force cpp method
                mask1 = self.polar_mask[q_ind1]
                mask2 = self.polar_mask[q_ind2]
                for i in xrange(num_shots):
                    intra += corr.correlate( rings1[i]*mask1, rings2[i]*mask2 )
                    
            # If mask does not exist, use the fft method for fast computation
            else:
                for i in xrange(num_shots):
                    intra += correlate_using_fft( rings1[i], rings2[i] )

=======
        rings1 = self.polar_intensities[:num_shots,q_ind1,:] # shots at ring1
        rings2 = self.polar_intensities[:num_shots,q_ind2,:] # shots at ring2
>>>>>>> 663b1eda

        # Check if mask exists
        if self.polar_mask != None:
            mask1 = self.polar_mask[q_ind1,:]
            mask2 = self.polar_mask[q_ind2,:]
        else:
<<<<<<< HEAD
            intra = np.zeros( ( num_shots, self.num_phi ) )
            
            # Check if mask exists
            if self.polar_mask != None:
                
                # If mask exists, use brute force cpp method
                mask1 = self.polar_mask[q_ind1]
                mask2 = self.polar_mask[q_ind2]
                
                # todo : WARNING -- depending on our convention as to the correlation
                #                   function, this may BE INCORRECT
                for i in xrange(num_shots):
                    intra[i,:] = corr.correlate( rings1[i]*mask1, rings2[i]*mask2 )
             
            # If mask does not exist, use the fft method
            else:
                for i in xrange(num_shots):
                    intra[i,:] = correlate_using_fft( rings1[i], rings2[i] )
=======
            mask1 = None
            mask2 = None     
>>>>>>> 663b1eda

        return self._correlate_rows(rings1, rings2, mask1, mask2, mean_only)
    

    def correlate_inter(self, q1, q2, num_pairs=0, mean_only=False):
        """
        Does intER-shot correlations for many shots.

        Parameters
        ----------
        q1 : float
            The |q| value of the first ring
        q2 : float
            The |q| value of the second ring

        Optional Parameters
        -------------------
        num_pairs : int
            number of pairs of shots to compute correlators for
        mean_only : bool
            whether or not to return every correlation, or the average

        Returns
        -------
        inter : ndarray, float
            Either the average correlation, or every correlation as a 2d array
        """

        logger.debug("Correlating rings at %f / %f" % (q1, q2))

        q_ind1 = self.q_index(q1)
        q_ind2 = self.q_index(q2)

        max_pairs = self.num_shots * (self.num_shots - 1) / 2
        
        if (num_pairs == 0) or (num_pairs > max_pairs):
            inter_pairs = []
            for i in range(self.num_shots):
                for j in range(i+1, self.num_shots):
                    inter_pairs.append([i,j])
            inter_pairs = np.array(inter_pairs)
        else:
            inter_pairs = random_pairs(self.num_shots, num_pairs)

        rings1 = self.polar_intensities[inter_pairs[:,0],q_ind1,:] # shots at ring1
        rings2 = self.polar_intensities[inter_pairs[:,1],q_ind2,:] # shots at ring2

<<<<<<< HEAD
        # TJL saiz: this is better. Scales better and is actually right.
        inter_pairs = random_pairs(self.num_shots, num_shots)
=======
        # Check if mask exists
        if self.polar_mask != None:
            mask1 = self.polar_mask[q_ind1,:]
            mask2 = self.polar_mask[q_ind2,:]
        else:
            mask1 = None
            mask2 = None     
>>>>>>> 663b1eda

        return self._correlate_rows(rings1, rings2, mask1, mask2, mean_only)
        
        
    @staticmethod
    def _correlate_rows(x, y, x_mask=None, y_mask=None, mean_only=False):
        """
        Compute the circular correlation function across the rows of x,y. Note
        that *all* ODIN correlation functions are defined as:
        
                    C(x,y) = < (x - <x>) (y - <y>) > / <x><y>
        
        Parameters
        ----------
        x,y : np.ndarray, float
            2D arrays of size N x M, where N indexes "experiments" and M indexes
            an observation vector for each experiment.
            
        Optional Parameters
        -------------------
        x_mask,y_mask : np.ndarray, bool
            Arrays describing masks over the data. These are 1D arrays of size
            M, with a single value for each data point.
        
        mean_only : bool
            Return the mean of the correlation function. Default is to return
            each correlation individually.
            
        Returns
        -------
        corr : np.ndarray, float
            The N x M circular correlation function for each experiment. If
            `mean_only` is true, this is just a len-M array, averaged over
            the first dimension.
        """
        
        # do a shitload of typechecking -.-
        if len(x.shape) == 1:
            x = x[None,:]
        elif len(x.shape) > 2:
            raise ValueError('`x` must be two dimensional array')
            
        if len(y.shape) == 1:
            y = y[None,:]
        elif len(y.shape) > 2:
            raise ValueError('`y` must be two dimensional array')
            
        if not y.shape == x.shape:
            raise ValueError('`x`,`y` must have the same shape')
        
        n_row = x.shape[0]
        n_col = x.shape[1]

<<<<<<< HEAD
            if self.polar_mask != None:
                mask1 = self.polar_mask[q_ind1]
                mask2 = self.polar_mask[q_ind2]
                for i,j in inter_pairs:
                    inter += corr.correlate( rings1[i]*mask1, rings2[j]*mask2 )
            else:
                for i,j in inter_pairs:
                    inter += correlate_using_fft( rings1[i], rings2[j] )
=======
        if x_mask != None: 
            assert len(x_mask) == n_col
            x_mask = x_mask.astype(np.bool)
>>>>>>> 663b1eda

        if y_mask != None:
            assert len(y_mask) == n_col
            y_mask = y_mask.astype(np.bool)
            
            
        # --- actually compute some correlators
        # if no mask
        if ((x_mask == None) and (y_mask == None)):
            
            x_bar = x.mean(axis=1)[:,None]
            y_bar = y.mean(axis=1)[:,None]
            
            # use d-FFT + convolution thm
            ffx = fftpack.fft(x - x_bar, axis=1)
            ffy = fftpack.fft(y - y_bar, axis=1)
            corr = np.real(fftpack.ifft( ffx * np.conjugate(ffy), axis=1 ))
            assert corr.shape == (n_row, n_col)
            
            # normalize
            corr = corr / ( float(n_col) * x_bar * y_bar )
                    
        # if using mask
        else:
<<<<<<< HEAD
            inter = np.zeros( ( num_shots,rings1.shape[1] ) )

            if self.polar_mask != None:
                mask1 = self.polar_mask[q_ind1]
                mask2 = self.polar_mask[q_ind2]
                k = 0
                for i,j in inter_pairs:
                    inter[k] = corr.correlate( rings1[i]*mask1, rings2[j]*mask2 )
                    k += 1
            else:
                k = 0
                for i,j in inter_pairs:
                    inter[k] = correlate_using_fft( rings1[i], rings2[j] )
                    k += 1
=======
            corr = np.zeros((n_row, n_col))
            for i in range(n_row):
                corr[i,:] = gap_correlate(x[i,:] * x_mask[:], y[i,:] * y_mask[:])
>>>>>>> 663b1eda

        if mean_only:
            corr = corr.mean(axis=0) # average all shots

        return corr
    

    def _convert_to_kam(self, q1, q2, corr):
        """
        Corrects the azimuthal intensity correlation on a detector for detector 
        curvature.
        Considers the Friedel Pairs C (cos(psi) ) = C( cos( -psi) )

        Parameters
        ----------
        q1,q2 : float, float
            Inverse angstroms values of the intenisty rings
        corr : ndarray,  float
            Azimuathl correlation function of intensities along ring in q space

        Returns
        -------
        kam_corr : ndarray, float
            The Kam correlation function and the cos(psi) values
        """
        
        if not len(corr.shape) == 1:
            raise ValueError('`corr` must be a one-dimensional array')
        
        cosPsi  = self._cospsi(q1,q2)           # azimuathal to cos(psi)
        cosPsi  = np.append( cosPsi, -cosPsi )  # Adding the Friedel pairs...
        newCor  = np.append( corr, corr )       # C [cos(psi) ] = C [cos(-psi)]
        
        kam_corr = np.vstack((cosPsi, newCor)).T
        kam_corr = kam_corr[ np.argsort(kam_corr[:,0]) ] # sort ascending angle
        
        return kam_corr


    def legendre(self, q1, q2, order, use_inter_statistics=False):
        """
        Project the correlation functions onto a set of legendre polynomials,
        and return the coefficients of that projection.

        Parameters
        ----------
        order : int
            The order at which to truncate the polynomial expansion. Note that
            this function projects only onto even numbered Legendre polynomials.

        Optional Parameters
        -------------------
        use_inter_statistics : bool
            Whether or not to subtract inter-shot statistics from the
            correlation function before projecting it. This can help remove
            detector artifacts at the cost of a small computational overhead.

        Returns
        -------
        c: np.ndarray, float
            An array of the legendre coefficients. Contains all coefficients
            (both even and odd) up to order `order`
        """

        # iterate over each pair of rings in the collection and project the
        # correlation between those two rings into the Legendre basis

        if use_inter_statistics:
            corr = self.correlate_intra(q1, q2, mean_only=True) - \
                   self.correlate_inter(q1, q2, mean_only=True)
        else:
            corr = self.correlate_intra(q1, q2, mean_only=True)
        
        corr = self._convert_to_kam( q1, q2, corr )

        # tests indicate this is a good numerical projection
        c = np.polynomial.legendre.legfit(corr[:,0], corr[:,1], order-1)
        return c


    def legendre_matrix(self, order, use_inter_statistics=False):
        """
        Project the correlation functions onto a set of legendre polynomials,
        and return the coefficients of that projection.

        Parameters
        ----------
        order : int
            The order at which to truncate the polynomial expansion. Note that
            this function projects only onto even numbered Legendre polynomials.

        Optional Parameters
        -------------------
        use_inter_statistics : bool
            Whether or not to subtract inter-shot statistics from the
            correlation function before projecting it. This can help remove
            detector artifacts at the cost of a small computational overhead.

        Returns
        -------
        Cl: np.ndarray, float
            An array of the legendre coefficients. Contains all coefficients
            (both even and odd) up to order `order`. The returned object is a
            3-D array indexed by

                (order, q_ind1, q_ind2)

            where the q_ind values are the indices that map onto self.q_values.
        """

        # initialize space for coefficients
        Cl = np.zeros( (order, self.num_q, self.num_q) )

        # iterate over each pair of rings in the collection and project the
        # correlation between those two rings into the Legendre basis

        for i in range(self.num_q):
            q1 = self.q_values[i]
            for j in range(i,self.num_q):
                q2 = self.q_values[j]
                c  = self.legendre(q1, q2, order=order, 
                                   use_inter_statistics=use_inter_statistics)
                Cl[:,i,j] = c
                Cl[:,j,i] = c  # copy it to the lower triangle too

        return Cl


    @classmethod
    def simulate(cls, traj, num_molecules, q_values, num_phi, num_shots,
                 energy=10, traj_weights=None, finite_photon=False,
                 force_no_gpu=False, photons_scattered_per_shot=1e4,
                 device_id=0):
        """
        Simulate many scattering 'shot's, i.e. one exposure of x-rays to a
        sample, but onto a polar detector. Return that as a Rings object
        (factory function).

        Assumes we have a Boltzmann distribution of `num_molecules` identical
        molecules (`trajectory`), exposed to a beam defined by `beam` and
        projected onto `detector`.

        Each conformation is randomly rotated before the scattering simulation is
        performed. Atomic form factors from X, finite photon statistics, and the
        dilute-sample (no scattering interference from adjacent molecules)
        approximation are employed.

        Parameters
        ----------
        traj : mdtraj.trajectory
            A trajectory object that contains a set of structures, representing
            the Boltzmann ensemble of the sample. If len(traj) == 1, then we
            assume the sample consists of a single homogenous structure,
            replecated `num_molecules` times.

        num_molecules : int
            The number of molecules estimated to be in the `beam`'s focus.

        q_values : ndarray/list, float
            The values of |q| to extract rings at (in Ang^{-1}).

        num_phi : int
            The number of equally spaced points around the azimuth to
            interpolate onto (e.g. `num_phi`=360 means 1 deg spacing).

        num_shots : int
            The number of shots to perform and include in the Shotset.

        Optional Parameters
        -------------------
        energy : float
            The energy, in keV

        traj_weights : ndarray, float
            If `traj` contains many structures, an array that provides the
            Boltzmann weight of each structure. Default: if traj_weights == None
            weights each structure equally.

        finite_photon : bool
            Whether or not to employ finite photon statistics in the simulation

        force_no_gpu : bool
            Run the (slow) CPU version of this function.

        photons_scattered_per_shot : int
            The number of photons scattered to the detector per shot. For use
            with `finite_photon`.

        Returns
        -------
        rings : odin.xray.Rings
            A Rings instance, containing the simulated shots.
        """

        device_id = int(device_id)
        beam = Beam(photons_scattered_per_shot, energy=energy)
        k = beam.k
        q_values = np.array(q_values)

        qxyz = _q_grid_as_xyz(q_values, num_phi, k)

        # --- simulate the intensities ---

        polar_intensities = np.zeros((num_shots, len(q_values), num_phi))

        for i in range(num_shots):
            I = scatter.simulate_shot(traj, num_molecules, qxyz,
                                      traj_weights=traj_weights,
                                      finite_photon=finite_photon,
                                      force_no_gpu=force_no_gpu,
                                      device_id=device_id)
            polar_intensities[i,:,:] = I.reshape(len(q_values), num_phi)

            logger.info('Finished polar shot %d/%d on device %d' % (i+1, num_shots, device_id) )

        return cls(q_values, polar_intensities, k, polar_mask=None)


    def save(self, filename):
        """
        Saves the Rings object to disk.

        Parameters
        ----------
        filename : str
            The name of the file to write to disk. Must end in '.ring' -- if you
            don't put this, it will be automatically added.
        """

        if not filename.endswith('.ring'):
            filename += '.ring'

        # if self.polar_mask == None, then save a single 0
        if self.polar_mask == None:
            pm = np.array([0])
        else:
            pm = self.polar_mask

        io.saveh( filename,
                  q_values = self._q_values,
                  polar_intensities = self.polar_intensities,
                  k = np.array([self.k]),
                  polar_mask = pm )

        logger.info('Wrote %s to disk.' % filename)

        return


    @classmethod
    def load(cls, filename):
        """
        Load a Rings object from disk.

        Parameters
        ----------
        filename : str
            The name of the file to write to disk. Must end in '.ring'.
        """

        if filename.endswith('.ring'):
            hdf = io.loadh(filename)
        else:
            raise ValueError('Must load a rings file (.ring)')

        # deal with our codified polar mask
        if np.all(hdf['polar_mask'] == np.array([0])):
            pm = None
        else:
            pm = hdf['polar_mask']

        rings_obj = cls(hdf['q_values'], hdf['polar_intensities'],
                        float(hdf['k'][0]), polar_mask=pm)
        hdf.close()

        return rings_obj


def _q_grid_as_xyz(q_values, num_phi, k):
    """
    Generate a q-grid in cartesian space: (q_x, q_y, q_z).

    Parameters
    ----------
    q_values : ndarray/list, float
        The values of |q| to extract rings at (in Ang^{-1}).

    num_phi : int
        The number of equally spaced points around the azimuth to
        interpolate onto (e.g. `num_phi`=360 means 1 deg spacing).

    Returns
    -------
    qxyz : ndarray, float
        An N x 3 array of (q_x, q_y, q_z)
    """

    phi_values = np.linspace( 0.0, 2.0*np.pi, num=num_phi )
    num_q = len(q_values)

    # q_h is the magnitude projection of the scattering vector on (x,y)
    q_z = - np.power(q_values, 2) / (2.0 * k)
    q_h = q_values * np.sqrt( 1.0 - np.power( q_values / (2.0 * k), 2 ) )

    # construct the polar grid:
    qxyz = np.zeros(( num_q * num_phi, 3 ))
    qxyz[:,0] = np.repeat(q_h, num_phi) * np.cos(np.tile(phi_values, num_q)) # q_x
    qxyz[:,1] = np.repeat(q_h, num_phi) * np.sin(np.tile(phi_values, num_q)) # q_y
    qxyz[:,2] = np.repeat(q_z, num_phi)                                      # q_z

    return qxyz

def correlate_using_fft(x, y):
    """
    Compute the correlation between 2 arrays using the 
    convolution theorem. Works well for unmasked arrays.
    Passing masked arrays will result in numerical errors.

    Parameters
    ----------
    x : 1d numpy array of floats
        The intensities along ring 1
    y : 1d numpy array of floats
        The intensities along ring 2
    
    Returns
    -------
    iff : 1d numpy darray, float
        The correlation between x and y
    """

    xmean = x.mean()
    ymean = y.mean()

  # use d-FFT + convolution thm
    ffx = fftpack.fft( x-xmean )
    ffy = fftpack.fft( y-ymean )
    iff = np.real( fftpack.ifft( np.conjugate(ffx) * ffy ) ) / xmean  / ymean

    return iff / float ( x.shape[0] )

<|MERGE_RESOLUTION|>--- conflicted
+++ resolved
@@ -22,13 +22,8 @@
 from odin.math2 import arctan3, smooth
 from odin import scatter
 from odin.interp import Bcinterp
-<<<<<<< HEAD
-from odin.utils import unique_rows, maxima,random_pairs
-
-=======
 from odin.utils import unique_rows, maxima, random_pairs
 from odin.corr import correlate as gap_correlate
->>>>>>> 663b1eda
 
 from mdtraj import trajectory, io
 
@@ -1778,58 +1773,16 @@
         if num_shots == 0: # then do correlation for all shots
             num_shots = self.num_shots
 
-<<<<<<< HEAD
-        # Method for returning the mean correlation
-        if mean_only:
-            intra = np.zeros( self.num_q  )
-            
-            # Check if mask exists
-            if self.polar_mask != None:
-
-                # Use brute force cpp method
-                mask1 = self.polar_mask[q_ind1]
-                mask2 = self.polar_mask[q_ind2]
-                for i in xrange(num_shots):
-                    intra += corr.correlate( rings1[i]*mask1, rings2[i]*mask2 )
-                    
-            # If mask does not exist, use the fft method for fast computation
-            else:
-                for i in xrange(num_shots):
-                    intra += correlate_using_fft( rings1[i], rings2[i] )
-
-=======
         rings1 = self.polar_intensities[:num_shots,q_ind1,:] # shots at ring1
         rings2 = self.polar_intensities[:num_shots,q_ind2,:] # shots at ring2
->>>>>>> 663b1eda
 
         # Check if mask exists
         if self.polar_mask != None:
             mask1 = self.polar_mask[q_ind1,:]
             mask2 = self.polar_mask[q_ind2,:]
         else:
-<<<<<<< HEAD
-            intra = np.zeros( ( num_shots, self.num_phi ) )
-            
-            # Check if mask exists
-            if self.polar_mask != None:
-                
-                # If mask exists, use brute force cpp method
-                mask1 = self.polar_mask[q_ind1]
-                mask2 = self.polar_mask[q_ind2]
-                
-                # todo : WARNING -- depending on our convention as to the correlation
-                #                   function, this may BE INCORRECT
-                for i in xrange(num_shots):
-                    intra[i,:] = corr.correlate( rings1[i]*mask1, rings2[i]*mask2 )
-             
-            # If mask does not exist, use the fft method
-            else:
-                for i in xrange(num_shots):
-                    intra[i,:] = correlate_using_fft( rings1[i], rings2[i] )
-=======
             mask1 = None
             mask2 = None     
->>>>>>> 663b1eda
 
         return self._correlate_rows(rings1, rings2, mask1, mask2, mean_only)
     
@@ -1877,10 +1830,6 @@
         rings1 = self.polar_intensities[inter_pairs[:,0],q_ind1,:] # shots at ring1
         rings2 = self.polar_intensities[inter_pairs[:,1],q_ind2,:] # shots at ring2
 
-<<<<<<< HEAD
-        # TJL saiz: this is better. Scales better and is actually right.
-        inter_pairs = random_pairs(self.num_shots, num_shots)
-=======
         # Check if mask exists
         if self.polar_mask != None:
             mask1 = self.polar_mask[q_ind1,:]
@@ -1888,7 +1837,6 @@
         else:
             mask1 = None
             mask2 = None     
->>>>>>> 663b1eda
 
         return self._correlate_rows(rings1, rings2, mask1, mask2, mean_only)
         
@@ -1942,20 +1890,10 @@
         n_row = x.shape[0]
         n_col = x.shape[1]
 
-<<<<<<< HEAD
-            if self.polar_mask != None:
-                mask1 = self.polar_mask[q_ind1]
-                mask2 = self.polar_mask[q_ind2]
-                for i,j in inter_pairs:
-                    inter += corr.correlate( rings1[i]*mask1, rings2[j]*mask2 )
-            else:
-                for i,j in inter_pairs:
-                    inter += correlate_using_fft( rings1[i], rings2[j] )
-=======
+
         if x_mask != None: 
             assert len(x_mask) == n_col
             x_mask = x_mask.astype(np.bool)
->>>>>>> 663b1eda
 
         if y_mask != None:
             assert len(y_mask) == n_col
@@ -1980,26 +1918,9 @@
                     
         # if using mask
         else:
-<<<<<<< HEAD
-            inter = np.zeros( ( num_shots,rings1.shape[1] ) )
-
-            if self.polar_mask != None:
-                mask1 = self.polar_mask[q_ind1]
-                mask2 = self.polar_mask[q_ind2]
-                k = 0
-                for i,j in inter_pairs:
-                    inter[k] = corr.correlate( rings1[i]*mask1, rings2[j]*mask2 )
-                    k += 1
-            else:
-                k = 0
-                for i,j in inter_pairs:
-                    inter[k] = correlate_using_fft( rings1[i], rings2[j] )
-                    k += 1
-=======
             corr = np.zeros((n_row, n_col))
             for i in range(n_row):
                 corr[i,:] = gap_correlate(x[i,:] * x_mask[:], y[i,:] * y_mask[:])
->>>>>>> 663b1eda
 
         if mean_only:
             corr = corr.mean(axis=0) # average all shots
@@ -2311,33 +2232,3 @@
     qxyz[:,2] = np.repeat(q_z, num_phi)                                      # q_z
 
     return qxyz
-
-def correlate_using_fft(x, y):
-    """
-    Compute the correlation between 2 arrays using the 
-    convolution theorem. Works well for unmasked arrays.
-    Passing masked arrays will result in numerical errors.
-
-    Parameters
-    ----------
-    x : 1d numpy array of floats
-        The intensities along ring 1
-    y : 1d numpy array of floats
-        The intensities along ring 2
-    
-    Returns
-    -------
-    iff : 1d numpy darray, float
-        The correlation between x and y
-    """
-
-    xmean = x.mean()
-    ymean = y.mean()
-
-  # use d-FFT + convolution thm
-    ffx = fftpack.fft( x-xmean )
-    ffy = fftpack.fft( y-ymean )
-    iff = np.real( fftpack.ifft( np.conjugate(ffx) * ffy ) ) / xmean  / ymean
-
-    return iff / float ( x.shape[0] )
-
