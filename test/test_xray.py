--- conflicted
+++ resolved
@@ -176,12 +176,7 @@
         #assert_array_almost_equal( utils.arctan3(pgc[:,1], pgc[:,0]), pg[:,1] )
         maxq = self.shot.q_values.max()
         assert np.all( mag <= (maxq + 1e-6) )
-<<<<<<< HEAD
-
-    @skip    
-=======
-        
->>>>>>> 9b263636
+
     def test_pgr(self):
         """ test polar_grid_as_real_cart() property """
         
