
"""
Tests: src/python/xray.py
"""

import os, sys
import warnings
from nose import SkipTest

<<<<<<< HEAD
from odin import xray, utils, parse, structure, math2, utils, cpuscatter
=======
from odin import xray, utils, parse, structure, math2, utils, _cpuscatter
>>>>>>> b69830a4
from odin.testing import skip, ref_file, expected_failure, brute_force_masked_correlation
from odin.refdata import cromer_mann_params
from mdtraj import trajectory, io

try:
<<<<<<< HEAD
    from odin import gpuscatter
=======
    from odin import _gpuscatter
>>>>>>> b69830a4
    GPU = True
except ImportError as e:
    GPU = False

import numpy as np
from numpy.testing import (assert_almost_equal, assert_array_almost_equal,
                           assert_allclose, assert_array_equal)

import logging
logger = logging.getLogger(__name__)
logger.setLevel(logging.DEBUG)
logging.basicConfig()


class TestBeam(object):

    def setup(self):
        self.n_photons = 100.0

    def test_unit_convs(self):
        beam = xray.Beam(self.n_photons, energy=1.0)
        assert_allclose(beam.wavelength, 12.398, rtol=1e-3)
        assert_allclose(beam.frequency, 2.4190e17, rtol=1e-3)
        assert_allclose(beam.wavenumber, (2.0 * np.pi)/12.398, rtol=1e-3)


class TestBasisGrid(object):

    def setup(self):
        self.p = np.array([0.0, 0.0, 1.0])
        self.s = np.array([1.0, 0.0, 0.0])
        self.f = np.array([0.0, 2.0, 0.0])
        self.shape = (10, 10)
        self.grid_list = [(self.p, self.s, self.f, self.shape)]
        self.bg = xray.BasisGrid(self.grid_list)

    def test_add_grid(self):
        nbg = xray.BasisGrid()
        nbg.add_grid(*self.grid_list[0])
        assert_array_almost_equal(nbg.to_explicit(), self.bg.to_explicit())

    def test_add_using_center(self):
        center = np.array([4.5, 9, 1.0])
        nbg = xray.BasisGrid()
        nbg.add_grid_using_center(center, self.s, self.f, self.shape)
        assert_array_almost_equal(nbg.to_explicit(), self.bg.to_explicit())

    def test_num_pixels(self):
        assert self.bg.num_pixels == np.product(self.shape)

    def test_grid_corners(self):
        c = self.bg.get_grid_corners(0)
        assert_array_almost_equal(c[0,:], self.p)
        assert_array_almost_equal(c[2,:], np.array([1.0*10, 0.0, 1.0])) # slow
        assert_array_almost_equal(c[1,:], np.array([0.0, 2.0*10, 1.0])) # fast
        assert_array_almost_equal(c[3,:], np.array([1.0*10, 2.0*10, 1.0]))

    def test_get_grid(self):
        assert self.bg.get_grid(0) == self.grid_list[0]

    def test_to_explicit(self):
        ref = np.zeros((100,3))
        mg = np.mgrid[0:9:10j,0:18:10j]
        ref[:,0] = mg[0].flatten()
        ref[:,1] = mg[1].flatten()
        ref[:,2] = 1.0
        assert_array_almost_equal(self.bg.to_explicit(), ref)

    def test_grid_as_explicit(self):
        ref = np.zeros((10,10,3))
        mg = np.mgrid[0:9:10j,0:18:10j]
        ref[:,:,0] = mg[0]
        ref[:,:,1] = mg[1]
        ref[:,:,2] = 1.0
        assert_array_almost_equal(self.bg.grid_as_explicit(0), ref)
<<<<<<< HEAD
=======
        
    def test_array_typechecking(self):
        bad_p = np.array([0.0, 0.0])
        grid_list = [(bad_p, self.s, self.f, self.shape)]
        try:
            bg = xray.BasisGrid(grid_list)
        except:
            pass
        else:
            raise Exception('should have failed : bad typecheck')
>>>>>>> b69830a4


class TestDetector(object):

    def setup(self):
        self.spacing   = 0.05
        self.lim       = 10.0
        self.energy    = 0.7293
        self.n_photons = 100.0
        self.l         = 50.0
        self.d = xray.Detector.generic(spacing = self.spacing,
                                       lim = self.lim,
                                       energy = self.energy,
                                       photons_scattered_per_shot = self.n_photons,
                                       l = self.l)

    def test_implicit_to_explicit(self):
        xyz_imp = self.d.real
        self.d.implicit_to_explicit()
        assert_array_almost_equal(xyz_imp, self.d.real)

    def test_evaluate_qmag(self):
        # doubles as a test for _evaluate_theta
        x = np.zeros((5, 3))
        x[:,0] = np.random.randn(5)
        x[:,2] = self.l

        S = x.copy()
        S = S / np.sqrt( np.sum( np.power(S, 2), axis=1 ) )[:,None]
        S -= self.d.beam_vector

        b = xray.Beam(1, energy=self.energy)
        qref = b.k * np.sqrt( np.sum( np.power(S, 2), axis=1 ) )

        qmag = self.d.evaluate_qmag(x)
        assert_allclose(qref, qmag)

    def test_recpolar_n_reciprocal(self):
        q1 = np.sqrt( np.sum( np.power(self.d.reciprocal,2), axis=1) )
        q2 = self.d.recpolar[:,0]
        assert_array_almost_equal(q1, q2)

    def test_polar_space(self):

        # this is the "generic" detector in real space
        x = np.arange(-self.lim, self.lim+self.spacing, self.spacing)
        xx, yy = np.meshgrid(x, x)

        # one slice along the horizontal direction in real space
        r     = self.d.polar[:,0]
        theta = self.d.polar[:,1]
        phi   = self.d.polar[:,2]

        x = r * np.sin(theta) * np.cos(phi)
        y = r * np.sin(theta) * np.sin(phi)
        z = r * np.cos(theta)

        assert_array_almost_equal(yy.flatten(), x)
        assert_array_almost_equal(xx.flatten(), y)

    def test_reciprocal_space(self):
        qx = self.d.reciprocal[:,0]
        qy = self.d.reciprocal[:,1]

        Shat    = self.d._unit_vector(self.d.real)
        Sx_unit = Shat[:,0]
        Sy_unit = Shat[:,1]

        assert_array_almost_equal(qx/self.d.k, Sx_unit)
        assert_array_almost_equal(qy/self.d.k, Sy_unit)

    def test_recpolar_space(self):

        # build a reference conversion, using a different geometrical calc
        ref1 = np.zeros(self.d.xyz.shape)
        hd = np.sqrt( np.power(self.d.xyz[:,0], 2) + np.power(self.d.xyz[:,1], 2) )

        # |q| = k*sqrt{ 2 - 2 cos(theta) }
        ref1[:,0] = self.d.k * np.sqrt( 2.0 - 2.0 * np.cos(self.d.polar[:,1]) )

        # q_theta = theta / 2 (one-theta convention)
        ref1[:,1] = self.d.polar[:,1] / 2.0 # not working atm

        # q_phi is the same as polar
        ref1[:,2] = self.d.polar[:,2].copy()

        assert_array_almost_equal(ref1[:,0], self.d.recpolar[:,0], err_msg='|q|')
        assert_array_almost_equal(ref1[:,1], self.d.recpolar[:,1], err_msg='theta')
        assert_array_almost_equal(ref1[:,2], self.d.recpolar[:,2], err_msg='phi')

    def test_compute_intersect(self):

        # build a simple grid and turn it into a detector
        bg = xray.BasisGrid()
        p = np.array([0.0, 0.0, 1.0])
        s = np.array([1.0, 0.0, 0.0])
        f = np.array([0.0, 1.0, 0.0])
        shape = (10, 10)
        bg.add_grid(p, s, f, shape)
        d = xray.Detector(bg, 2.0*np.pi/1.4)

        # compute a set of q-vectors corresponding to a slightly offset grid
        xyz_grid = bg.to_explicit()
        xyz_off = xyz_grid.copy()
        xyz_off[:,0] += 0.5
        xyz_off[:,1] += 0.5
        q_vectors = d._real_to_reciprocal(xyz_off)

        # b/c s/f vectors are unit vectors, where they intersect s/f is simply
        # their coordinates. The last row and column will miss, however
        intersect_ref = np.logical_and( (xyz_off[:,0] <= 9.0),
                                        (xyz_off[:,1] <= 9.0) )

        pix_ref = xyz_off[intersect_ref,:2]

        # compute the intersection from code
        pix, intersect = d._compute_intersections(q_vectors, 0) # 0 --> grid_index
        print pix, intersect

        assert_array_almost_equal(intersect_ref, intersect)
        assert_array_almost_equal(pix_ref, pix)

    def test_serialization(self):
        s = self.d._to_serial()
        d2 = xray.Detector._from_serial(s)
        assert_array_almost_equal(d2.xyz, self.d.xyz)

    def test_io(self):
        if os.path.exists('r.dtc'): os.system('rm r.dtc')
        self.d.save('r.dtc')
        d = xray.Detector.load('r.dtc')
        if os.path.exists('r.dtc'): os.system('rm r.dtc')
        assert_array_almost_equal(d.xyz, self.d.xyz)

    def test_q_max(self):
        ref_q_max = np.max(self.d.recpolar[:,0])
        assert_almost_equal(self.d.q_max, ref_q_max, decimal=2)


class TestShotset(object):

    def setup(self):
        self.q_values = np.array([1.0, 2.0])
        self.num_phi  = 360
        self.l = 50.0
        self.d = xray.Detector.generic(spacing=0.4, l=self.l)
        self.i = np.abs( np.random.randn(self.d.num_pixels) )
        self.t = trajectory.load(ref_file('ala2.pdb'))
        self.shot = xray.Shotset(self.i, self.d)

    def test_mask_argument(self):
        # simple smoke test to make sure we can interpolate with a mask
        q_value = np.array([1.0, 2.0])
        num_phi = 360
        mask = np.random.binomial(1, 0.1, size=self.i.shape)
        s = xray.Shotset(self.i, self.d, mask=mask)
        s.interpolate_to_polar()

    # missing test: test_assemble (ok for now)

    def test_polar_grid(self):
        pg = self.shot.polar_grid([1.0], 360)
        pg_ref = np.zeros((360, 2))
        pg_ref[:,0] = 1.0
        pg_ref[:,1] = np.arange(0, 2.0*np.pi, 2.0*np.pi/float(360))
        assert_array_almost_equal(pg, pg_ref)

    def test_polar_grid_as_cart(self):
        pg = self.shot.polar_grid(self.q_values, self.num_phi)
        pgc = self.shot.polar_grid_as_cart(self.q_values, self.num_phi)
        mag = np.sqrt(np.sum(np.power(pgc,2), axis=1))
        assert_array_almost_equal( mag, pg[:,0] )
        maxq = self.q_values.max()
        assert np.all( mag <= (maxq + 1e-6) )

    def test_interpolate_to_polar(self):
        # doubles as a test for _implicit_interpolation
        q_values = np.array([2.0, 2.67, 3.7]) # should be a peak at |q|=2.67
        t = structure.load_coor(ref_file('gold1k.coor'))
        s = xray.Shotset.simulate(t, self.d, 3, 1)
        pi, pm = s.interpolate_to_polar(q_values=q_values)
        ip = np.sum(pi[0,:,:], axis=1)
        assert ip[1] > ip[0]
        assert ip[1] > ip[2]

    def test_explicit_interpolation(self):
        # doubles as a test for _explicit_interpolation
        q_values = np.array([2.0, 2.67, 3.7]) # should be a peak at |q|=2.67
        t = structure.load_coor(ref_file('gold1k.coor'))
        self.d.implicit_to_explicit()
        s = xray.Shotset.simulate(t, self.d, 3, 1)
        pi, pm = s.interpolate_to_polar(q_values=q_values)
        ip = np.sum(pi[0,:,:], axis=1)
        assert ip[1] > ip[0]
        assert ip[1] > ip[2]

    @skip
    def test_interpolation_consistency(self):
        # TJL warning: these methods are working, but this test is *weak*
        #              I am not sure why turning up the tol causes fails :(
        q_values = np.array([2.0, 4.0])
        de = xray.Detector.generic(spacing=0.4, force_explicit=True)
        s1 = xray.Shotset(self.i, self.d)
        s2 = xray.Shotset(self.i, de)
        p1, m1 = s1.interpolate_to_polar(q_values=q_values)
        p2, m2 = s2.interpolate_to_polar(q_values=q_values)
        p1 /= p1.max()
        p2 /= p2.max()
        assert_allclose(p1[0,0,1:].flatten(), p2[0,0,1:].flatten(), err_msg='interp intensities dont match',
                        rtol=1.0, atol=0.5)
        #assert_allclose(m1[:,1:], m2[:,1:], err_msg='polar masks dont match')

    def test_i_profile(self):
        # doubles as a test for intensity_maxima()
        t = structure.load_coor(ref_file('gold1k.coor'))
        s = xray.Shotset.simulate(t, self.d, 5, 1)
        p = s.intensity_profile()
        m = s.intensity_maxima()
        assert np.any(np.abs(p[m,0] - 2.67) < 1e-1) # |q| = 2.67 is in {maxima}

    def test_rotated_beam(self):
        # shift a detector up (in x) a bit and test to make sure there's no diff
        t = structure.load_coor(ref_file('gold1k.coor'))
        s = xray.Shotset.simulate(t, self.d, 5, 1)
            
        sh = 50.0 # the shift mag
        xyz = self.d.xyz.copy()
        shift = np.zeros_like(xyz)
        shift[:,0] += sh
        beam_vector = np.array([ sh/self.l, 0.0, 1.0 ])
        
        # note that the detector du is further from the interaction site
        du = xray.Detector(xyz + shift, self.d.k, beam_vector=beam_vector)
        su = xray.Shotset.simulate(t, du, 5, 1)
        
        p1 = s.intensity_profile(q_spacing=0.05)
        p2 = su.intensity_profile(q_spacing=0.05)

        p1 /= p1.max()
        p2 /= p2.max()
        p1 = p2[:10,:]
        p2 = p2[:p1.shape[0],:]
        
        assert_allclose(p1, p2, rtol=0.1)

    def test_sim(self):
        if not GPU: raise SkipTest
        shot = xray.Shotset.simulate(self.t, 512, self.d)

    def test_simulate_cpu_only(self):
        d = xray.Detector.generic(spacing=0.6)
        x = xray.Shotset.simulate(self.t, d, 1, 1)

    def test_simulate_gpu_only(self):
        if not GPU: raise SkipTest
        d = xray.Detector.generic(spacing=0.6)
        x = xray.Shotset.simulate(self.t, d, 512, 1)

    def test_simulate_gpu_and_cpu(self):
        if not GPU: raise SkipTest
        d = xray.Detector.generic(spacing=0.6)
        x = xray.Shotset.simulate(self.t, d, 513, 1)

    def test_to_rings(self):
        
        t = structure.load_coor(ref_file('gold1k.coor'))
        shot = xray.Shotset.simulate(t, self.d, 1, 1)
        
        shot_ip = shot.intensity_profile(0.1)
        q_values = shot_ip[:,0]
        rings = shot.to_rings(q_values)
        rings_ip = rings.intensity_profile()
        
        # normalize to the 6th entry, and discard values before that
        # which are usually just large + uninformative
        rings_ip[:,1] /= rings_ip[5,1]
        shot_ip[:,1] /= shot_ip[5,1]
        
        # for some reason assert_allclose not working, but this is
        x = np.sum( np.abs(rings_ip[5:,1] - shot_ip[5:,1]) )
        x /= float(len(rings_ip[5:,1]))
        print x
        assert x < 0.2 # intensity mismatch
        assert_allclose(rings_ip[:,0], shot_ip[:,0], err_msg='test impl error')

    def test_multi_panel_interp(self):
        # regression test ensuring detectors w/multiple basisgrid panels
        # are handled correctly
        
        t = structure.load_coor(ref_file('gold1k.coor'))
        q_values = np.array([2.66])
        multi_d = xray.Detector.load(ref_file('lcls_test.dtc'))
        num_phi = 1080
        num_molecules = 1
        
        xyzlist = t.xyz[0,:,:] * 10.0 # convert nm -> ang. / first snapshot
        atomic_numbers = np.array([ a.element.atomic_number for a in t.topology.atoms() ])
        
        # generate a set of random numbers that we can use to make sure the
        # two simulations have the same molecular orientation (and therefore)
        # output
        rfloats = np.random.rand(num_molecules, 3)
        
        # --- first, scatter onto a perfect ring
        q_grid = xray._q_grid_as_xyz(q_values, num_phi, multi_d.k)
<<<<<<< HEAD
        ring_i = cpuscatter.simulate(num_molecules, q_grid, xyzlist, 
                                     atomic_numbers, rfloats=rfloats)
=======
        ring_i = _cpuscatter.simulate(num_molecules, q_grid, xyzlist, 
                                      atomic_numbers, rfloats=rfloats)
>>>>>>> b69830a4
        perf = xray.Rings(q_values, ring_i[None,None,:], multi_d.k)
                                    
        # --- next, to the full detector
        q_grid2 = multi_d.reciprocal
<<<<<<< HEAD
        real_i = cpuscatter.simulate(num_molecules, q_grid2, xyzlist, 
                                     atomic_numbers, rfloats=rfloats)
=======
        real_i = _cpuscatter.simulate(num_molecules, q_grid2, xyzlist, 
                                      atomic_numbers, rfloats=rfloats)
>>>>>>> b69830a4

        # interpolate
        ss = xray.Shotset(real_i, multi_d)
        real = ss.to_rings(q_values, num_phi)
        
        # count the number of points that differ significantly between the two
        diff = ( np.abs((perf.polar_intensities[0,0,:] - real.polar_intensities[0,0,:]) \
                 / real.polar_intensities[0,0,:]) > 1e-3)
        print np.sum(diff)
        assert np.sum(diff) < 300


    def test_io(self):
        if os.path.exists('test.shot'): os.remove('test.shot')
        self.shot.save('test.shot')
        s = xray.Shotset.load('test.shot')
        if os.path.exists('test.shot'): os.remove('test.shot')
        assert_array_almost_equal(s.intensity_profile(),
                                  self.shot.intensity_profile() )

    def test_iter_n_slice(self):
        s = self.shot[0]
        assert len(s) == 1

    def test_add_n_len(self):
        ss = self.shot + self.shot
        assert len(ss) == 2 * len(self.shot)


class TestRings(object):

    def setup(self):
        self.q_values = np.array([1.0, 2.0])
        self.num_phi  = 360
        self.traj     = trajectory.load(ref_file('ala2.pdb'))
        self.rings    = xray.Rings.simulate(self.traj, 1, self.q_values,
                                            self.num_phi, 2) # 1 molec, 2 shots

    def test_sanity(self):
        assert self.rings.polar_intensities.shape == (2, len(self.q_values), self.num_phi)

    def test_simulation(self):
        rings = xray.Rings.simulate(self.traj, 1, self.q_values,
                                    self.num_phi, 1) # 1 molec, 1 shots
        # todo: better than smoke test

    def test_cospsi(self):
        cospsi = self.rings._cospsi(1.0, 1.0)
        assert_allclose(cospsi[0], 1.0, rtol=0.01, err_msg='0 fail')
        theta_max = np.pi/2. + np.arcsin( 1.0 / (2.*self.rings.k) )
        assert_allclose(cospsi.min(), np.cos(2.0 * theta_max), rtol=0.01, err_msg='pi fail')

    def test_q_index(self):
        assert self.rings.q_index(1.0) == 0
        assert self.rings.q_index(2.0) == 1
        
    def test_depolarize(self):
        pass # todo

    def test_intensity_profile(self):
        q_values = [2.4, 2.67, 3.0] # should be a peak at |q|=2.67
        t = structure.load_coor(ref_file('gold1k.coor'))
        rings = xray.Rings.simulate(t, 10, q_values, self.num_phi, 1) # 3 molec, 1 shots
        ip = rings.intensity_profile()
        assert ip[1,1] > ip[0,1]
        assert ip[1,1] > ip[2,1]

    def test_brute_correlation_wo_mask(self):
        # this might be better somewhere else, but is here for now:
        # this tests the brute force implementation in testing.py used below
        x = np.random.randn(100) + 0.1 * np.arange(100)
        mask = np.ones(100, dtype=np.bool)

        c = brute_force_masked_correlation(x, mask)
        
        ref = np.zeros(100)
        for i in range(100):
            ref[i] = np.correlate(x, np.roll(x, i))
        ref /= float(len(x)) * np.mean(x) ** 2
        ref -= 1.0

        assert_allclose(ref, c)

    def test_corr_rows_no_mask(self):

        q1 = 1.0 # chosen arb.
        q_ind = self.rings.q_index(q1)
<<<<<<< HEAD
        
        x = self.rings.polar_intensities[0,q_ind,:].flatten()
        y = self.rings.polar_intensities[0,q_ind,:].flatten()
        assert len(x) == len(y)

        ring = self.rings._correlate_rows(x, y, mean_only=True)
        ring_nomean = self.rings._correlate_rows(x, y, mean_only=False)
        
=======
        
        x = self.rings.polar_intensities[0,q_ind,:].flatten()
        y = self.rings.polar_intensities[0,q_ind,:].flatten()
        assert len(x) == len(y)

        ring = self.rings._correlate_rows(x, y, mean_only=True)
        ring_nomean = self.rings._correlate_rows(x, y, mean_only=False)
        
>>>>>>> b69830a4
        # quick check that the mean method is working the way we expect
        assert_allclose(ring, ring_nomean[0,:], err_msg='mean and non-mean dont match')

        ref = np.zeros(len(x))
        for i in range(len(x)):
            ref[i] = np.correlate(x, np.roll(y, i))
        ref /= x.mean() * y.mean() * float(len(x))
        ref -= 1.0
        
        assert_allclose(ref, ring)

    def test_corr_rows_w_mask(self):

        q1 = 1.0 # chosen arb.
        q_ind = self.rings.q_index(q1)
        
        x = self.rings.polar_intensities[0,q_ind,:].flatten().copy()
        x_mask = np.random.binomial(1, 0.9, size=len(x)).astype(np.bool)
        no_mask = np.ones_like(x_mask)
        
        corr = self.rings._correlate_rows(x, x, x_mask, x_mask, mean_only=True)
        true_corr = self.rings._correlate_rows(x, x, no_mask, no_mask, mean_only=True)
        ref_corr = brute_force_masked_correlation(x, x_mask)

        # big tol, but w/a lot of masking there is a ton of noise
        assert_allclose(true_corr, corr, atol=0.1)
        assert_allclose(ref_corr, corr, rtol=1e-03)
        
    def test_mask_nomask_consistency(self):
        
        q1 = 1.0 # chosen arb.
        q_ind = self.rings.q_index(q1)
<<<<<<< HEAD
        
        x = self.rings.polar_intensities[0,q_ind,:].flatten().copy()
        no_mask = np.ones(x.shape[0], dtype=np.bool)
        
        corr_nomask = self.rings._correlate_rows(x, x, None, None, mean_only=True)
        corr_mask   = self.rings._correlate_rows(x, x, no_mask, no_mask, mean_only=True)

        # big tol, but w/a lot of masking there is a ton of noise
        assert_allclose(corr_mask, corr_nomask, rtol=1e-3)
        
    def test_correlate_intra(self):
        # smoke tests : these functions are very simple
        intra = self.rings.correlate_intra(1.0, 1.0)
        intra = self.rings.correlate_intra(1.0, 1.0, num_shots=1)

    def test_correlate_inter(self):
        q = 1.0
        q_ind = self.rings.q_index(q)
        
        # there's only one possible inter pair for these guys (only two shots)
        inter = self.rings.correlate_inter(q, q, mean_only=True)
        
        x = self.rings.polar_intensities[0,q_ind,:].flatten()
        y = self.rings.polar_intensities[1,q_ind,:].flatten()
        ref = self.rings._correlate_rows(x, y, mean_only=True)
        
        assert_allclose(ref, inter)
        
=======
        
        x = self.rings.polar_intensities[0,q_ind,:].flatten().copy()
        no_mask = np.ones(x.shape[0], dtype=np.bool)
        
        corr_nomask = self.rings._correlate_rows(x, x, None, None, mean_only=True)
        corr_mask   = self.rings._correlate_rows(x, x, no_mask, no_mask, mean_only=True)

        # big tol, but w/a lot of masking there is a ton of noise
        assert_allclose(corr_mask, corr_nomask, rtol=1e-3)
        
    def test_correlate_intra(self):
        # smoke tests : these functions are very simple
        intra = self.rings.correlate_intra(1.0, 1.0)
        intra = self.rings.correlate_intra(1.0, 1.0, num_shots=1)

    def test_correlate_inter(self):
        q = 1.0
        q_ind = self.rings.q_index(q)
        
        # there's only one possible inter pair for these guys (only two shots)
        inter = self.rings.correlate_inter(q, q, mean_only=True)
        
        x = self.rings.polar_intensities[0,q_ind,:].flatten()
        y = self.rings.polar_intensities[1,q_ind,:].flatten()
        ref = self.rings._correlate_rows(x, y, mean_only=True)
        
        assert_allclose(ref, inter)
        
>>>>>>> b69830a4
        # also smoke test random pairs
        rings2 = xray.Rings.simulate(self.traj, 1, self.q_values, self.num_phi, 3) # 1 molec, 3 shots
        inter = rings2.correlate_inter(q, q, mean_only=True, num_pairs=1)
        
    def test_convert_to_kam(self):
        intra = self.rings.correlate_intra(1.0, 1.0, mean_only=True)
        kam_corr = self.rings._convert_to_kam(1.0, 1.0, intra)
        assert kam_corr.shape[1] == 2
        assert kam_corr[:,0].min() >= -1.0
        assert kam_corr[:,0].max() <=  1.0
        
        half = kam_corr.shape[0] / 2
        
        assert_array_almost_equal(kam_corr[:half,0], -kam_corr[half:,0][::-1])
        # assert_array_almost_equal(kam_corr[1:half,1],  kam_corr[half:-1,1][::-1])

    def test_coefficients_smoke(self):
        order = 6
        cl1 = self.rings.legendre(self.q_values[0], self.q_values[0], order)
        assert cl1.shape == (order,)

        cl2 = self.rings.legendre_matrix(order)
        assert cl2.shape == (order, self.rings.num_q, self.rings.num_q)

    def test_legendre(self):

        order = 300
        q1 = 1.0
        cl = self.rings.legendre(q1, q1, order) # keep only q1, q1 correlation
        assert len(cl) == order

        # make sure it matches up with the raw correlation
        ring = self.rings.correlate_intra(q1, q1, mean_only=True)
        kam_ring = self.rings._convert_to_kam( q1, q1, ring )
        
        # reconstruct the correlation function
        pred = np.polynomial.legendre.legval(kam_ring[:,0], cl)
        assert_allclose(pred, kam_ring[:,1], rtol=0.1, atol=0.1)

    def test_io(self):
        self.rings.save('test.ring')
        r = xray.Rings.load('test.ring')
        os.remove('test.ring')
        assert np.all( self.rings.polar_intensities == r.polar_intensities)


class TestMisc(object):

    def test_q_values(self):

        q_values = np.array([1.0, 2.0, 3.0])
        num_phi = 360
        k = 2.0 * np.pi / 1.4

        qxyz = xray._q_grid_as_xyz(q_values, num_phi, k)

        # assert that the above vectors are the correct length
        assert np.all( np.abs( np.sqrt( np.sum( np.power(qxyz,2), axis=1 ) ) - \
                               np.repeat(q_values, num_phi)) < 1e-6 )

<<<<<<< HEAD
                               
=======
    # this test is not working quite right, it fails a lot
    # maybe we can make it deterministic in the future
    @skip
>>>>>>> b69830a4
    def test_iprofile_consistency(self):

        t = structure.load_coor(ref_file('gold1k.coor'))
        d = xray.Detector.generic()
        s = xray.Shotset.simulate(t, d, 5, 1)

        q_values = np.arange(1.0, 4.0, 0.02)
        num_phi = 360

        # compute from polar interp
        pi, pm = s._implicit_interpolation(q_values, num_phi)
        pi = pi.reshape(len(q_values), num_phi)
        ip1 = np.zeros((len(q_values), 2))
        ip1[:,0] = q_values
        ip1[:,1] = pi.sum(1)

        # compute from detector
        ip2 = s.intensity_profile(0.02)

        # compute from rings
        r = xray.Rings.simulate(t, 10, q_values, 360, 1)
        ip3 = r.intensity_profile()

        # make sure maxima are all similar
        ind1 = utils.maxima( math2.smooth(ip1[:,1], beta=15.0, window_size=21) )
        ind2 = utils.maxima( math2.smooth(ip2[:,1], beta=15.0, window_size=21) )
        ind3 = utils.maxima( math2.smooth(ip3[:,1], beta=15.0, window_size=21) )
        
        m1 = ip1[ind1,0]
        m2 = ip2[ind2,0]
        m3 = ip3[ind3,0]
        
        # discard the tails of the sim -- they have weak/noisy peaks
        # there should be strong peaks at |q| ~ 2.66, 3.06
        m1 = m1[(m1 > 2.0) * (m1 < 3.2)]
        m2 = m2[(m2 > 2.0) * (m2 < 3.2)]
        m3 = m3[(m3 > 2.0) * (m3 < 3.2)]

        # I'll let them be two q-brackets off
        assert_allclose(m1, m2, atol=0.045)
        assert_allclose(m1, m3, atol=0.045)
        assert_allclose(m2, m3, atol=0.045)<|MERGE_RESOLUTION|>--- conflicted
+++ resolved
@@ -7,21 +7,13 @@
 import warnings
 from nose import SkipTest
 
-<<<<<<< HEAD
-from odin import xray, utils, parse, structure, math2, utils, cpuscatter
-=======
 from odin import xray, utils, parse, structure, math2, utils, _cpuscatter
->>>>>>> b69830a4
 from odin.testing import skip, ref_file, expected_failure, brute_force_masked_correlation
 from odin.refdata import cromer_mann_params
 from mdtraj import trajectory, io
 
 try:
-<<<<<<< HEAD
-    from odin import gpuscatter
-=======
     from odin import _gpuscatter
->>>>>>> b69830a4
     GPU = True
 except ImportError as e:
     GPU = False
@@ -97,8 +89,6 @@
         ref[:,:,1] = mg[1]
         ref[:,:,2] = 1.0
         assert_array_almost_equal(self.bg.grid_as_explicit(0), ref)
-<<<<<<< HEAD
-=======
         
     def test_array_typechecking(self):
         bad_p = np.array([0.0, 0.0])
@@ -109,7 +99,6 @@
             pass
         else:
             raise Exception('should have failed : bad typecheck')
->>>>>>> b69830a4
 
 
 class TestDetector(object):
@@ -415,24 +404,15 @@
         
         # --- first, scatter onto a perfect ring
         q_grid = xray._q_grid_as_xyz(q_values, num_phi, multi_d.k)
-<<<<<<< HEAD
-        ring_i = cpuscatter.simulate(num_molecules, q_grid, xyzlist, 
                                      atomic_numbers, rfloats=rfloats)
-=======
         ring_i = _cpuscatter.simulate(num_molecules, q_grid, xyzlist, 
                                       atomic_numbers, rfloats=rfloats)
->>>>>>> b69830a4
         perf = xray.Rings(q_values, ring_i[None,None,:], multi_d.k)
                                     
         # --- next, to the full detector
         q_grid2 = multi_d.reciprocal
-<<<<<<< HEAD
-        real_i = cpuscatter.simulate(num_molecules, q_grid2, xyzlist, 
-                                     atomic_numbers, rfloats=rfloats)
-=======
         real_i = _cpuscatter.simulate(num_molecules, q_grid2, xyzlist, 
                                       atomic_numbers, rfloats=rfloats)
->>>>>>> b69830a4
 
         # interpolate
         ss = xray.Shotset(real_i, multi_d)
@@ -520,7 +500,8 @@
 
         q1 = 1.0 # chosen arb.
         q_ind = self.rings.q_index(q1)
-<<<<<<< HEAD
+        
+        
         
         x = self.rings.polar_intensities[0,q_ind,:].flatten()
         y = self.rings.polar_intensities[0,q_ind,:].flatten()
@@ -529,16 +510,6 @@
         ring = self.rings._correlate_rows(x, y, mean_only=True)
         ring_nomean = self.rings._correlate_rows(x, y, mean_only=False)
         
-=======
-        
-        x = self.rings.polar_intensities[0,q_ind,:].flatten()
-        y = self.rings.polar_intensities[0,q_ind,:].flatten()
-        assert len(x) == len(y)
-
-        ring = self.rings._correlate_rows(x, y, mean_only=True)
-        ring_nomean = self.rings._correlate_rows(x, y, mean_only=False)
-        
->>>>>>> b69830a4
         # quick check that the mean method is working the way we expect
         assert_allclose(ring, ring_nomean[0,:], err_msg='mean and non-mean dont match')
 
@@ -571,7 +542,12 @@
         
         q1 = 1.0 # chosen arb.
         q_ind = self.rings.q_index(q1)
-<<<<<<< HEAD
+        
+        x = self.rings.polar_intensities[0,q_ind,:].flatten()
+        y = self.rings.polar_intensities[1,q_ind,:].flatten()
+        ref = self.rings._correlate_rows(x, y, mean_only=True)
+        
+        
         
         x = self.rings.polar_intensities[0,q_ind,:].flatten().copy()
         no_mask = np.ones(x.shape[0], dtype=np.bool)
@@ -600,36 +576,6 @@
         
         assert_allclose(ref, inter)
         
-=======
-        
-        x = self.rings.polar_intensities[0,q_ind,:].flatten().copy()
-        no_mask = np.ones(x.shape[0], dtype=np.bool)
-        
-        corr_nomask = self.rings._correlate_rows(x, x, None, None, mean_only=True)
-        corr_mask   = self.rings._correlate_rows(x, x, no_mask, no_mask, mean_only=True)
-
-        # big tol, but w/a lot of masking there is a ton of noise
-        assert_allclose(corr_mask, corr_nomask, rtol=1e-3)
-        
-    def test_correlate_intra(self):
-        # smoke tests : these functions are very simple
-        intra = self.rings.correlate_intra(1.0, 1.0)
-        intra = self.rings.correlate_intra(1.0, 1.0, num_shots=1)
-
-    def test_correlate_inter(self):
-        q = 1.0
-        q_ind = self.rings.q_index(q)
-        
-        # there's only one possible inter pair for these guys (only two shots)
-        inter = self.rings.correlate_inter(q, q, mean_only=True)
-        
-        x = self.rings.polar_intensities[0,q_ind,:].flatten()
-        y = self.rings.polar_intensities[1,q_ind,:].flatten()
-        ref = self.rings._correlate_rows(x, y, mean_only=True)
-        
-        assert_allclose(ref, inter)
-        
->>>>>>> b69830a4
         # also smoke test random pairs
         rings2 = xray.Rings.simulate(self.traj, 1, self.q_values, self.num_phi, 3) # 1 molec, 3 shots
         inter = rings2.correlate_inter(q, q, mean_only=True, num_pairs=1)
@@ -690,13 +636,10 @@
         assert np.all( np.abs( np.sqrt( np.sum( np.power(qxyz,2), axis=1 ) ) - \
                                np.repeat(q_values, num_phi)) < 1e-6 )
 
-<<<<<<< HEAD
-                               
-=======
     # this test is not working quite right, it fails a lot
     # maybe we can make it deterministic in the future
     @skip
->>>>>>> b69830a4
+    
     def test_iprofile_consistency(self):
 
         t = structure.load_coor(ref_file('gold1k.coor'))
