
"""
tests for odin/src/python/math.py
"""

import scipy
import numpy as np
<<<<<<< HEAD
=======
from scipy.ndimage import imread
>>>>>>> 81354ea8
from numpy.testing import assert_allclose

from odin import parse
from odin import math as om
from odin.testing import ref_file, skip, expected_failure

from scipy.ndimage import imread


class TestHough(object):
    
    def setup(self):
        self.image = imread(ref_file('chough-test.png'))
        self.CM = om.CircularHough(radii=np.arange(75,87,1), procs='all')
    
    @skip         
    def test_all(self):
        # todo : figure out why this test only partially passes:
        # many false positives
        maxima = self.CM(self.image, mode='all')
        print "all:", maxmia
        assert (85.0, 155, 143) in maxima
        
    @expected_failure
    def test_sharpest(self):
        maxima = self.CM(self.image, mode='sharpest')                          
        assert_allclose(maxima, (85.0, 156, 145))
    
    @expected_failure
    # for some reason this seems to be stochastic?!?
    # todo : fix that. its not good.
    def test_concentric(self):
        maxima = self.CM(self.image, mode='concentric')
        assert_allclose(maxima, (155, 143))
        
    @expected_failure
    def test_all_on_many_img(self):
        image = imread(ref_file('chough-test2.png'))
        CM = om.CircularHough(radii=np.arange(10,40,2))
        maxima = CM(image, mode='all')                          
        print "many circles:", maxima
        
        # the reference was confirmed visually TJL 12.27.12, the last
        # circle is, in fact, a false positive... (not sure how to fix it)
        ref = [(20, 62, 272), (20, 63, 168), (20, 64, 64), (22, 59, 376), 
               (22, 60, 482), (26, 57, 691), (26, 58, 587), (26, 59, 589), 
               (30, 56, 795), (34, 52, 952)]
               
        assert_allclose(maxima, ref)

    def test_xray_rings(self):
        """ test the Hough transform on some real data """
        # final result confirmed visually
        # todo : test against derek
        cbf = parse.CBF("reference/test1.cbf")
        image = cbf.intensities.reshape( cbf.intensities_shape )
        CM = om.CircularHough(radii=np.arange(70,95,3))
        center = CM(self.image, mode='concentric')
        
    def test_parallel(self):
        """ test: ensure parallel & serial Hough are consistent """
        parallel_maxima = self.CM(self.image, mode='sharpest')
        sCM = om.CircularHough(radii=np.arange(70,95,3), procs=1)
        serial_maxima = self.CM(self.image, mode='sharpest')
        assert_allclose(parallel_maxima, serial_maxima)
        
        <|MERGE_RESOLUTION|>--- conflicted
+++ resolved
@@ -5,10 +5,7 @@
 
 import scipy
 import numpy as np
-<<<<<<< HEAD
-=======
 from scipy.ndimage import imread
->>>>>>> 81354ea8
 from numpy.testing import assert_allclose
 
 from odin import parse
